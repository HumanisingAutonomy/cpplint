--- conflicted
+++ resolved
@@ -4786,17 +4786,10 @@
   Returns:
     True if 'filename' looks like a test, False otherwise.
   """
-<<<<<<< HEAD
-  return (filename.endswith('_test.cc') or
-      filename.endswith('_unittest.cc') or
-      filename.endswith('_regtest.cc'))
-
-=======
   for test_suffix, ext in itertools.product(_test_suffixes, GetNonHeaderExtensions()):
     if filename.endswith(test_suffix + '.' + ext):
       return True
   return False
->>>>>>> 8f0e5b33
 
 
 def _ClassifyInclude(fileinfo, include, is_system):
