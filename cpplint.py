#!/usr/bin/env python
#
# Copyright (c) 2009 Google Inc. All rights reserved.
#
# Redistribution and use in source and binary forms, with or without
# modification, are permitted provided that the following conditions are
# met:
#
#    * Redistributions of source code must retain the above copyright
# notice, this list of conditions and the following disclaimer.
#    * Redistributions in binary form must reproduce the above
# copyright notice, this list of conditions and the following disclaimer
# in the documentation and/or other materials provided with the
# distribution.
#    * Neither the name of Google Inc. nor the names of its
# contributors may be used to endorse or promote products derived from
# this software without specific prior written permission.
#
# THIS SOFTWARE IS PROVIDED BY THE COPYRIGHT HOLDERS AND CONTRIBUTORS
# "AS IS" AND ANY EXPRESS OR IMPLIED WARRANTIES, INCLUDING, BUT NOT
# LIMITED TO, THE IMPLIED WARRANTIES OF MERCHANTABILITY AND FITNESS FOR
# A PARTICULAR PURPOSE ARE DISCLAIMED. IN NO EVENT SHALL THE COPYRIGHT
# OWNER OR CONTRIBUTORS BE LIABLE FOR ANY DIRECT, INDIRECT, INCIDENTAL,
# SPECIAL, EXEMPLARY, OR CONSEQUENTIAL DAMAGES (INCLUDING, BUT NOT
# LIMITED TO, PROCUREMENT OF SUBSTITUTE GOODS OR SERVICES; LOSS OF USE,
# DATA, OR PROFITS; OR BUSINESS INTERRUPTION) HOWEVER CAUSED AND ON ANY
# THEORY OF LIABILITY, WHETHER IN CONTRACT, STRICT LIABILITY, OR TORT
# (INCLUDING NEGLIGENCE OR OTHERWISE) ARISING IN ANY WAY OUT OF THE USE
# OF THIS SOFTWARE, EVEN IF ADVISED OF THE POSSIBILITY OF SUCH DAMAGE.

"""Does google-lint on c++ files.

The goal of this script is to identify places in the code that *may*
be in non-compliance with google style.  It does not attempt to fix
up these problems -- the point is to educate.  It does also not
attempt to find all problems, or to ensure that everything it does
find is legitimately a problem.

In particular, we can get very confused by /* and // inside strings!
We do a small hack, which is to ignore //'s with "'s after them on the
same line, but it is far from perfect (in either direction).
"""

import codecs
import copy
import getopt
import glob
import itertools
import math  # for log
import os
import re
import sre_compile
import string
import sys
import unicodedata
import xml.etree.ElementTree

# if empty, use defaults
_header_extensions = set([])

# if empty, use defaults
_valid_extensions = set([])


# Files with any of these extensions are considered to be
# header files (and will undergo different style checks).
# This set can be extended by using the --headers
# option (also supported in CPPLINT.cfg)
def GetHeaderExtensions():
  if not _header_extensions:
    return set(['h', 'hpp', 'hxx', 'h++', 'cuh'])
  return _header_extensions

# The allowed extensions for file names
# This is set by --extensions flag
def GetAllExtensions():
  if not _valid_extensions:
    return GetHeaderExtensions().union(set(['c', 'cc', 'cpp', 'cxx', 'c++', 'cu']))
  return _valid_extensions

def GetNonHeaderExtensions():
  return GetAllExtensions().difference(GetHeaderExtensions())


# files with this suffix before the extension will be treated as test files
_test_suffixes = set(['_unittest', '_test', '_regtest'])

_USAGE = """
Syntax: cpplint.py [--verbose=#] [--output=emacs|eclipse|vs7|junit]
                   [--filter=-x,+y,...]
                   [--counting=total|toplevel|detailed] [--repository=path]
                   [--root=subdir] [--linelength=digits] [--recursive]
                   [--exclude=path]
                   [--headers=ext1,ext2]
                   [--extensions=hpp,cpp,...]
        <file> [file] ...

  The style guidelines this tries to follow are those in
    https://google.github.io/styleguide/cppguide.html

  Every problem is given a confidence score from 1-5, with 5 meaning we are
  certain of the problem, and 1 meaning it could be a legitimate construct.
  This will miss some errors, and is not a substitute for a code review.

  To suppress false-positive errors of a certain category, add a
  'NOLINT(category)' comment to the line.  NOLINT or NOLINT(*)
  suppresses errors of all categories on that line.

  The files passed in will be linted; at least one file must be provided.
  Default linted extensions are %s.
  Other file types will be ignored.
  Change the extensions with the --extensions flag.

  Flags:

    output=emacs|eclipse|vs7|junit
      By default, the output is formatted to ease emacs parsing.  Output
      compatible with eclipse (eclipse), Visual Studio (vs7), and JUnit
      XML parsers such as those used in Jenkins and Bamboo may also be
      used.  Other formats are unsupported.

    verbose=#
      Specify a number 0-5 to restrict errors to certain verbosity levels.
      Errors with lower verbosity levels have lower confidence and are more
      likely to be false positives.

    quiet
      Supress output other than linting errors, such as information about
      which files have been processed and excluded.

    filter=-x,+y,...
      Specify a comma-separated list of category-filters to apply: only
      error messages whose category names pass the filters will be printed.
      (Category names are printed with the message and look like
      "[whitespace/indent]".)  Filters are evaluated left to right.
      "-FOO" and "FOO" means "do not print categories that start with FOO".
      "+FOO" means "do print categories that start with FOO".

      Examples: --filter=-whitespace,+whitespace/braces
                --filter=whitespace,runtime/printf,+runtime/printf_format
                --filter=-,+build/include_what_you_use

      To see a list of all the categories used in cpplint, pass no arg:
         --filter=

    counting=total|toplevel|detailed
      The total number of errors found is always printed. If
      'toplevel' is provided, then the count of errors in each of
      the top-level categories like 'build' and 'whitespace' will
      also be printed. If 'detailed' is provided, then a count
      is provided for each category like 'build/class'.

    repository=path
      The top level directory of the repository, used to derive the header
      guard CPP variable. By default, this is determined by searching for a
      path that contains .git, .hg, or .svn. When this flag is specified, the
      given path is used instead. This option allows the header guard CPP
      variable to remain consistent even if members of a team have different
      repository root directories (such as when checking out a subdirectory
      with SVN). In addition, users of non-mainstream version control systems
      can use this flag to ensure readable header guard CPP variables.

      Examples:
        Assuming that Alice checks out ProjectName and Bob checks out
        ProjectName/trunk and trunk contains src/chrome/ui/browser.h, then
        with no --repository flag, the header guard CPP variable will be:

        Alice => TRUNK_SRC_CHROME_BROWSER_UI_BROWSER_H_
        Bob   => SRC_CHROME_BROWSER_UI_BROWSER_H_

        If Alice uses the --repository=trunk flag and Bob omits the flag or
        uses --repository=. then the header guard CPP variable will be:

        Alice => SRC_CHROME_BROWSER_UI_BROWSER_H_
        Bob   => SRC_CHROME_BROWSER_UI_BROWSER_H_

    root=subdir
      The root directory used for deriving header guard CPP variables. This
      directory is relative to the top level directory of the repository which
      by default is determined by searching for a directory that contains .git,
      .hg, or .svn but can also be controlled with the --repository flag. If
      the specified directory does not exist, this flag is ignored.

      Examples:
        Assuming that src is the top level directory of the repository, the
        header guard CPP variables for src/chrome/browser/ui/browser.h are:

        No flag => CHROME_BROWSER_UI_BROWSER_H_
        --root=chrome => BROWSER_UI_BROWSER_H_
        --root=chrome/browser => UI_BROWSER_H_

    linelength=digits
      This is the allowed line length for the project. The default value is
      80 characters.

      Examples:
        --linelength=120

    recursive
      Search for files to lint recursively. Each directory given in the list
      of files to be linted is replaced by all files that descend from that
      directory. Files with extensions not in the valid extensions list are
      excluded.

    exclude=path
      Exclude the given path from the list of files to be linted. Relative
      paths are evaluated relative to the current directory and shell globbing
      is performed. This flag can be provided multiple times to exclude
      multiple files.

      Examples:
        --exclude=one.cc
        --exclude=src/*.cc
        --exclude=src/*.cc --exclude=test/*.cc

    extensions=extension,extension,...
      The allowed file extensions that cpplint will check

      Examples:
        --extensions=%s

    headers=extension,extension,...
      The allowed header extensions that cpplint will consider to be header files
      (by default, only files with extensions %s
      will be assumed to be headers)

      Examples:
        --headers=%s

    cpplint.py supports per-directory configurations specified in CPPLINT.cfg
    files. CPPLINT.cfg file can contain a number of key=value pairs.
    Currently the following options are supported:

      set noparent
      filter=+filter1,-filter2,...
      exclude_files=regex
      linelength=80
      root=subdir

    "set noparent" option prevents cpplint from traversing directory tree
    upwards looking for more .cfg files in parent directories. This option
    is usually placed in the top-level project directory.

    The "filter" option is similar in function to --filter flag. It specifies
    message filters in addition to the |_DEFAULT_FILTERS| and those specified
    through --filter command-line flag.

    "exclude_files" allows to specify a regular expression to be matched against
    a file name. If the expression matches, the file is skipped and not run
    through the linter.

    "linelength" specifies the allowed line length for the project.

    The "root" option is similar in function to the --root flag (see example
    above).

    CPPLINT.cfg has an effect on files in the same directory and all
    subdirectories, unless overridden by a nested configuration file.

      Example file:
        filter=-build/include_order,+build/include_alpha
        exclude_files=.*\\.cc

    The above example disables build/include_order warning and enables
    build/include_alpha as well as excludes all .cc from being
    processed by linter, in the current directory (where the .cfg
    file is located) and all subdirectories.
""" % (list(GetAllExtensions()),
       ','.join(list(GetAllExtensions())),
       GetHeaderExtensions(),
       ','.join(GetHeaderExtensions()))

# We categorize each error message we print.  Here are the categories.
# We want an explicit list so we can list them all in cpplint --filter=.
# If you add a new error message with a new category, add it to the list
# here!  cpplint_unittest.py should tell you if you forget to do this.
_ERROR_CATEGORIES = [
    'build/class',
    'build/c++11',
    'build/deprecated',
    'build/endif_comment',
    'build/explicit_make_pair',
    'build/forward_decl',
    'build/header_guard',
    'build/include',
    'build/include_subdir',
    'build/include_alpha',
    'build/include_order',
    'build/include_what_you_use',
    'build/namespaces_literals',
    'build/namespaces',
    'build/printf_format',
    'build/storage_class',
    'legal/copyright',
    'readability/alt_tokens',
    'readability/braces',
    'readability/casting',
    'readability/check',
    'readability/constructors',
    'readability/fn_size',
    'readability/function',
    'readability/inheritance',
    'readability/multiline_comment',
    'readability/multiline_string',
    'readability/namespace',
    'readability/nolint',
    'readability/nul',
    'readability/strings',
    'readability/todo',
    'readability/utf8',
    'runtime/arrays',
    'runtime/casting',
    'runtime/explicit',
    'runtime/int',
    'runtime/init',
    'runtime/invalid_increment',
    'runtime/member_string_references',
    'runtime/memset',
    'runtime/indentation_namespace',
    'runtime/operator',
    'runtime/printf',
    'runtime/printf_format',
    'runtime/references',
    'runtime/string',
    'runtime/threadsafe_fn',
    'runtime/vlog',
    'whitespace/blank_line',
    'whitespace/braces',
    'whitespace/comma',
    'whitespace/comments',
    'whitespace/empty_conditional_body',
    'whitespace/empty_loop_body',
    'whitespace/end_of_line',
    'whitespace/ending_newline',
    'whitespace/forcolon',
    'whitespace/indent',
    'whitespace/line_length',
    'whitespace/newline',
    'whitespace/operators',
    'whitespace/parens',
    'whitespace/semicolon',
    'whitespace/tab',
    'whitespace/todo',
    ]

# These error categories are no longer enforced by cpplint, but for backwards-
# compatibility they may still appear in NOLINT comments.
_LEGACY_ERROR_CATEGORIES = [
    'readability/streams',
    ]

# The default state of the category filter. This is overridden by the --filter=
# flag. By default all errors are on, so only add here categories that should be
# off by default (i.e., categories that must be enabled by the --filter= flags).
# All entries here should start with a '-' or '+', as in the --filter= flag.
_DEFAULT_FILTERS = ['-build/include_alpha']

# We used to check for high-bit characters, but after much discussion we
# decided those were OK, as long as they were in UTF-8 and didn't represent
# hard-coded international strings, which belong in a separate i18n file.

# C++ headers
_CPP_HEADERS = frozenset([
    # Legacy
    'algobase.h',
    'algo.h',
    'alloc.h',
    'builtinbuf.h',
    'bvector.h',
    'complex.h',
    'defalloc.h',
    'deque.h',
    'editbuf.h',
    'fstream.h',
    'function.h',
    'hash_map',
    'hash_map.h',
    'hash_set',
    'hash_set.h',
    'hashtable.h',
    'heap.h',
    'indstream.h',
    'iomanip.h',
    'iostream.h',
    'istream.h',
    'iterator.h',
    'list.h',
    'map.h',
    'multimap.h',
    'multiset.h',
    'ostream.h',
    'pair.h',
    'parsestream.h',
    'pfstream.h',
    'procbuf.h',
    'pthread_alloc',
    'pthread_alloc.h',
    'rope',
    'rope.h',
    'ropeimpl.h',
    'set.h',
    'slist',
    'slist.h',
    'stack.h',
    'stdiostream.h',
    'stl_alloc.h',
    'stl_relops.h',
    'streambuf.h',
    'stream.h',
    'strfile.h',
    'strstream.h',
    'tempbuf.h',
    'tree.h',
    'type_traits.h',
    'vector.h',
    # 17.6.1.2 C++ library headers
    'algorithm',
    'array',
    'atomic',
    'bitset',
    'chrono',
    'codecvt',
    'complex',
    'condition_variable',
    'deque',
    'exception',
    'forward_list',
    'fstream',
    'functional',
    'future',
    'initializer_list',
    'iomanip',
    'ios',
    'iosfwd',
    'iostream',
    'istream',
    'iterator',
    'limits',
    'list',
    'locale',
    'map',
    'memory',
    'mutex',
    'new',
    'numeric',
    'ostream',
    'queue',
    'random',
    'ratio',
    'regex',
    'set',
    'sstream',
    'stack',
    'stdexcept',
    'streambuf',
    'string',
    'strstream',
    'system_error',
    'thread',
    'tuple',
    'typeindex',
    'typeinfo',
    'type_traits',
    'unordered_map',
    'unordered_set',
    'utility',
    'valarray',
    'vector',
    # 17.6.1.2 C++ headers for C library facilities
    'cassert',
    'ccomplex',
    'cctype',
    'cerrno',
    'cfenv',
    'cfloat',
    'cinttypes',
    'ciso646',
    'climits',
    'clocale',
    'cmath',
    'csetjmp',
    'csignal',
    'cstdalign',
    'cstdarg',
    'cstdbool',
    'cstddef',
    'cstdint',
    'cstdio',
    'cstdlib',
    'cstring',
    'ctgmath',
    'ctime',
    'cuchar',
    'cwchar',
    'cwctype',
    ])


# These headers are excluded from [build/include] and [build/include_order]
# checks:
# - Anything not following google file name conventions (containing an
#   uppercase character, such as Python.h or nsStringAPI.h, for example).
# - Lua headers.
_THIRD_PARTY_HEADERS_PATTERN = re.compile(
    r'^(?:[^/]*[A-Z][^/]*\.h|lua\.h|lauxlib\.h|lualib\.h)$')


# Assertion macros.  These are defined in base/logging.h and
# testing/base/gunit.h.  Note that the _M versions need to come first
# for substring matching to work.
_CHECK_MACROS = [
    'DCHECK', 'CHECK',
    'EXPECT_TRUE_M', 'EXPECT_TRUE',
    'ASSERT_TRUE_M', 'ASSERT_TRUE',
    'EXPECT_FALSE_M', 'EXPECT_FALSE',
    'ASSERT_FALSE_M', 'ASSERT_FALSE',
    ]

# Replacement macros for CHECK/DCHECK/EXPECT_TRUE/EXPECT_FALSE
_CHECK_REPLACEMENT = dict([(macro_var, {}) for macro_var in _CHECK_MACROS])

for op, replacement in [('==', 'EQ'), ('!=', 'NE'),
                        ('>=', 'GE'), ('>', 'GT'),
                        ('<=', 'LE'), ('<', 'LT')]:
  _CHECK_REPLACEMENT['DCHECK'][op] = 'DCHECK_%s' % replacement
  _CHECK_REPLACEMENT['CHECK'][op] = 'CHECK_%s' % replacement
  _CHECK_REPLACEMENT['EXPECT_TRUE'][op] = 'EXPECT_%s' % replacement
  _CHECK_REPLACEMENT['ASSERT_TRUE'][op] = 'ASSERT_%s' % replacement
  _CHECK_REPLACEMENT['EXPECT_TRUE_M'][op] = 'EXPECT_%s_M' % replacement
  _CHECK_REPLACEMENT['ASSERT_TRUE_M'][op] = 'ASSERT_%s_M' % replacement

for op, inv_replacement in [('==', 'NE'), ('!=', 'EQ'),
                            ('>=', 'LT'), ('>', 'LE'),
                            ('<=', 'GT'), ('<', 'GE')]:
  _CHECK_REPLACEMENT['EXPECT_FALSE'][op] = 'EXPECT_%s' % inv_replacement
  _CHECK_REPLACEMENT['ASSERT_FALSE'][op] = 'ASSERT_%s' % inv_replacement
  _CHECK_REPLACEMENT['EXPECT_FALSE_M'][op] = 'EXPECT_%s_M' % inv_replacement
  _CHECK_REPLACEMENT['ASSERT_FALSE_M'][op] = 'ASSERT_%s_M' % inv_replacement

# Alternative tokens and their replacements.  For full list, see section 2.5
# Alternative tokens [lex.digraph] in the C++ standard.
#
# Digraphs (such as '%:') are not included here since it's a mess to
# match those on a word boundary.
_ALT_TOKEN_REPLACEMENT = {
    'and': '&&',
    'bitor': '|',
    'or': '||',
    'xor': '^',
    'compl': '~',
    'bitand': '&',
    'and_eq': '&=',
    'or_eq': '|=',
    'xor_eq': '^=',
    'not': '!',
    'not_eq': '!='
    }

# Compile regular expression that matches all the above keywords.  The "[ =()]"
# bit is meant to avoid matching these keywords outside of boolean expressions.
#
# False positives include C-style multi-line comments and multi-line strings
# but those have always been troublesome for cpplint.
_ALT_TOKEN_REPLACEMENT_PATTERN = re.compile(
    r'[ =()](' + ('|'.join(_ALT_TOKEN_REPLACEMENT.keys())) + r')(?=[ (]|$)')


# These constants define types of headers for use with
# _IncludeState.CheckNextIncludeOrder().
_C_SYS_HEADER = 1
_CPP_SYS_HEADER = 2
_LIKELY_MY_HEADER = 3
_POSSIBLE_MY_HEADER = 4
_OTHER_HEADER = 5

# These constants define the current inline assembly state
_NO_ASM = 0       # Outside of inline assembly block
_INSIDE_ASM = 1   # Inside inline assembly block
_END_ASM = 2      # Last line of inline assembly block
_BLOCK_ASM = 3    # The whole block is an inline assembly block

# Match start of assembly blocks
_MATCH_ASM = re.compile(r'^\s*(?:asm|_asm|__asm|__asm__)'
                        r'(?:\s+(volatile|__volatile__))?'
                        r'\s*[{(]')


_regexp_compile_cache = {}

# {str, set(int)}: a map from error categories to sets of linenumbers
# on which those errors are expected and should be suppressed.
_error_suppressions = {}

# The root directory used for deriving header guard CPP variable.
# This is set by --root flag.
_root = None

# The top level repository directory. If set, _root is calculated relative to
# this directory instead of the directory containing version control artifacts.
# This is set by the --repository flag.
_repository = None

# Files to exclude from linting. This is set by the --exclude flag.
_excludes = None

# Whether to supress PrintInfo messages
_quiet = False

# The allowed line length of files.
# This is set by --linelength flag.
_line_length = 80

try:
  xrange(1, 0)
except NameError:
  #  -- pylint: disable=redefined-builtin
  xrange = range

try:
  unicode
except NameError:
  #  -- pylint: disable=redefined-builtin
  basestring = unicode = str

try:
  long(2)
except NameError:
  #  -- pylint: disable=redefined-builtin
  long = int

if sys.version_info < (3,):
  #  -- pylint: disable=no-member
  # BINARY_TYPE = str
  itervalues = dict.itervalues
  iteritems = dict.iteritems
else:
  # BINARY_TYPE = bytes
  itervalues = dict.values
  iteritems = dict.items

def unicode_escape_decode(x):
  if sys.version_info < (3,):
    return codecs.unicode_escape_decode(x)[0]
  else:
    return x


def ParseNolintSuppressions(filename, raw_line, linenum, error):
  """Updates the global list of error-suppressions.

  Parses any NOLINT comments on the current line, updating the global
  error_suppressions store.  Reports an error if the NOLINT comment
  was malformed.

  Args:
    filename: str, the name of the input file.
    raw_line: str, the line of input text, with comments.
    linenum: int, the number of the current line.
    error: function, an error handler.
  """
  matched = Search(r'\bNOLINT(NEXTLINE)?\b(\([^)]+\))?', raw_line)
  if matched:
    if matched.group(1):
      suppressed_line = linenum + 1
    else:
      suppressed_line = linenum
    category = matched.group(2)
    if category in (None, '(*)'):  # => "suppress all"
      _error_suppressions.setdefault(None, set()).add(suppressed_line)
    else:
      if category.startswith('(') and category.endswith(')'):
        category = category[1:-1]
        if category in _ERROR_CATEGORIES:
          _error_suppressions.setdefault(category, set()).add(suppressed_line)
        elif category not in _LEGACY_ERROR_CATEGORIES:
          error(filename, linenum, 'readability/nolint', 5,
                'Unknown NOLINT error category: %s' % category)


def ResetNolintSuppressions():
  """Resets the set of NOLINT suppressions to empty."""
  _error_suppressions.clear()


def IsErrorSuppressedByNolint(category, linenum):
  """Returns true if the specified error category is suppressed on this line.

  Consults the global error_suppressions map populated by
  ParseNolintSuppressions/ResetNolintSuppressions.

  Args:
    category: str, the category of the error.
    linenum: int, the current line number.
  Returns:
    bool, True iff the error should be suppressed due to a NOLINT comment.
  """
  return (linenum in _error_suppressions.get(category, set()) or
          linenum in _error_suppressions.get(None, set()))


def Match(pattern, s):
  """Matches the string with the pattern, caching the compiled regexp."""
  # The regexp compilation caching is inlined in both Match and Search for
  # performance reasons; factoring it out into a separate function turns out
  # to be noticeably expensive.
  if pattern not in _regexp_compile_cache:
    _regexp_compile_cache[pattern] = sre_compile.compile(pattern)
  return _regexp_compile_cache[pattern].match(s)


def ReplaceAll(pattern, rep, s):
  """Replaces instances of pattern in a string with a replacement.

  The compiled regex is kept in a cache shared by Match and Search.

  Args:
    pattern: regex pattern
    rep: replacement text
    s: search string

  Returns:
    string with replacements made (or original string if no replacements)
  """
  if pattern not in _regexp_compile_cache:
    _regexp_compile_cache[pattern] = sre_compile.compile(pattern)
  return _regexp_compile_cache[pattern].sub(rep, s)


def Search(pattern, s):
  """Searches the string for the pattern, caching the compiled regexp."""
  if pattern not in _regexp_compile_cache:
    _regexp_compile_cache[pattern] = sre_compile.compile(pattern)
  return _regexp_compile_cache[pattern].search(s)


class _IncludeState(object):
  """Tracks line numbers for includes, and the order in which includes appear.

  include_list contains list of lists of (header, line number) pairs.
  It's a lists of lists rather than just one flat list to make it
  easier to update across preprocessor boundaries.

  Call CheckNextIncludeOrder() once for each header in the file, passing
  in the type constants defined above. Calls in an illegal order will
  raise an _IncludeError with an appropriate error message.

  """
  # self._section will move monotonically through this set. If it ever
  # needs to move backwards, CheckNextIncludeOrder will raise an error.
  _INITIAL_SECTION = 0
  _MY_H_SECTION = 1
  _C_SECTION = 2
  _CPP_SECTION = 3
  _OTHER_H_SECTION = 4

  _TYPE_NAMES = {
      _C_SYS_HEADER: 'C system header',
      _CPP_SYS_HEADER: 'C++ system header',
      _LIKELY_MY_HEADER: 'header this file implements',
      _POSSIBLE_MY_HEADER: 'header this file may implement',
      _OTHER_HEADER: 'other header',
      }
  _SECTION_NAMES = {
      _INITIAL_SECTION: "... nothing. (This can't be an error.)",
      _MY_H_SECTION: 'a header this file implements',
      _C_SECTION: 'C system header',
      _CPP_SECTION: 'C++ system header',
      _OTHER_H_SECTION: 'other header',
      }

  def __init__(self):
    self.include_list = [[]]
    self._section = None
    self._last_header = None
    self.ResetSection('')

  def FindHeader(self, header):
    """Check if a header has already been included.

    Args:
      header: header to check.
    Returns:
      Line number of previous occurrence, or -1 if the header has not
      been seen before.
    """
    for section_list in self.include_list:
      for f in section_list:
        if f[0] == header:
          return f[1]
    return -1

  def ResetSection(self, directive):
    """Reset section checking for preprocessor directive.

    Args:
      directive: preprocessor directive (e.g. "if", "else").
    """
    # The name of the current section.
    self._section = self._INITIAL_SECTION
    # The path of last found header.
    self._last_header = ''

    # Update list of includes.  Note that we never pop from the
    # include list.
    if directive in ('if', 'ifdef', 'ifndef'):
      self.include_list.append([])
    elif directive in ('else', 'elif'):
      self.include_list[-1] = []

  def SetLastHeader(self, header_path):
    self._last_header = header_path

  def CanonicalizeAlphabeticalOrder(self, header_path):
    """Returns a path canonicalized for alphabetical comparison.

    - replaces "-" with "_" so they both cmp the same.
    - removes '-inl' since we don't require them to be after the main header.
    - lowercase everything, just in case.

    Args:
      header_path: Path to be canonicalized.

    Returns:
      Canonicalized path.
    """
    return header_path.replace('-inl.h', '.h').replace('-', '_').lower()

  def IsInAlphabeticalOrder(self, clean_lines, linenum, header_path):
    """Check if a header is in alphabetical order with the previous header.

    Args:
      clean_lines: A CleansedLines instance containing the file.
      linenum: The number of the line to check.
      header_path: Canonicalized header to be checked.

    Returns:
      Returns true if the header is in alphabetical order.
    """
    # If previous section is different from current section, _last_header will
    # be reset to empty string, so it's always less than current header.
    #
    # If previous line was a blank line, assume that the headers are
    # intentionally sorted the way they are.
    if (self._last_header > header_path and
        Match(r'^\s*#\s*include\b', clean_lines.elided[linenum - 1])):
      return False
    return True

  def CheckNextIncludeOrder(self, header_type):
    """Returns a non-empty error message if the next header is out of order.

    This function also updates the internal state to be ready to check
    the next include.

    Args:
      header_type: One of the _XXX_HEADER constants defined above.

    Returns:
      The empty string if the header is in the right order, or an
      error message describing what's wrong.

    """
    error_message = ('Found %s after %s' %
                     (self._TYPE_NAMES[header_type],
                      self._SECTION_NAMES[self._section]))

    last_section = self._section

    if header_type == _C_SYS_HEADER:
      if self._section <= self._C_SECTION:
        self._section = self._C_SECTION
      else:
        self._last_header = ''
        return error_message
    elif header_type == _CPP_SYS_HEADER:
      if self._section <= self._CPP_SECTION:
        self._section = self._CPP_SECTION
      else:
        self._last_header = ''
        return error_message
    elif header_type == _LIKELY_MY_HEADER:
      if self._section <= self._MY_H_SECTION:
        self._section = self._MY_H_SECTION
      else:
        self._section = self._OTHER_H_SECTION
    elif header_type == _POSSIBLE_MY_HEADER:
      if self._section <= self._MY_H_SECTION:
        self._section = self._MY_H_SECTION
      else:
        # This will always be the fallback because we're not sure
        # enough that the header is associated with this file.
        self._section = self._OTHER_H_SECTION
    else:
      assert header_type == _OTHER_HEADER
      self._section = self._OTHER_H_SECTION

    if last_section != self._section:
      self._last_header = ''

    return ''


class _CppLintState(object):
  """Maintains module-wide state.."""

  def __init__(self):
    self.verbose_level = 1  # global setting.
    self.error_count = 0    # global count of reported errors
    # filters to apply when emitting error messages
    self.filters = _DEFAULT_FILTERS[:]
    # backup of filter list. Used to restore the state after each file.
    self._filters_backup = self.filters[:]
    self.counting = 'total'  # In what way are we counting errors?
    self.errors_by_category = {}  # string to int dict storing error counts

    # output format:
    # "emacs" - format that emacs can parse (default)
    # "eclipse" - format that eclipse can parse
    # "vs7" - format that Microsoft Visual Studio 7 can parse
    # "junit" - format that Jenkins, Bamboo, etc can parse
    self.output_format = 'emacs'

    # For JUnit output, save errors and failures until the end so that they
    # can be written into the XML
    self._junit_errors = []
    self._junit_failures = []

  def SetOutputFormat(self, output_format):
    """Sets the output format for errors."""
    self.output_format = output_format

  def SetVerboseLevel(self, level):
    """Sets the module's verbosity, and returns the previous setting."""
    last_verbose_level = self.verbose_level
    self.verbose_level = level
    return last_verbose_level

  def SetCountingStyle(self, counting_style):
    """Sets the module's counting options."""
    self.counting = counting_style

  def SetFilters(self, filters):
    """Sets the error-message filters.

    These filters are applied when deciding whether to emit a given
    error message.

    Args:
      filters: A string of comma-separated filters (eg "+whitespace/indent").
               Each filter should start with + or -; else we die.

    Raises:
      ValueError: The comma-separated filters did not all start with '+' or '-'.
                  E.g. "-,+whitespace,-whitespace/indent,whitespace/badfilter"
    """
    # Default filters always have less priority than the flag ones.
    self.filters = _DEFAULT_FILTERS[:]
    self.AddFilters(filters)

  def AddFilters(self, filters):
    """ Adds more filters to the existing list of error-message filters. """
    for filt in filters.split(','):
      clean_filt = filt.strip()
      if clean_filt:
        self.filters.append(clean_filt)
    for filt in self.filters:
      if not (filt.startswith('+') or filt.startswith('-')):
        raise ValueError('Every filter in --filters must start with + or -'
                         ' (%s does not)' % filt)

  def BackupFilters(self):
    """ Saves the current filter list to backup storage."""
    self._filters_backup = self.filters[:]

  def RestoreFilters(self):
    """ Restores filters previously backed up."""
    self.filters = self._filters_backup[:]

  def ResetErrorCounts(self):
    """Sets the module's error statistic back to zero."""
    self.error_count = 0
    self.errors_by_category = {}

  def IncrementErrorCount(self, category):
    """Bumps the module's error statistic."""
    self.error_count += 1
    if self.counting in ('toplevel', 'detailed'):
      if self.counting != 'detailed':
        category = category.split('/')[0]
      if category not in self.errors_by_category:
        self.errors_by_category[category] = 0
      self.errors_by_category[category] += 1

  def PrintErrorCounts(self):
    """Print a summary of errors by category, and the total."""
    for category, count in sorted(iteritems(self.errors_by_category)):
      self.PrintInfo('Category \'%s\' errors found: %d\n' %
                       (category, count))
    if self.error_count > 0:
      self.PrintInfo('Total errors found: %d\n' % self.error_count)

  def PrintInfo(self, message):
    if not _quiet and self.output_format != 'junit':
      sys.stderr.write(message)

  def PrintError(self, message):
    if self.output_format == 'junit':
      self._junit_errors.append(message)
    else:
      sys.stderr.write(message)

  def AddJUnitFailure(self, filename, linenum, message, category, confidence):
    self._junit_failures.append((filename, linenum, message, category,
        confidence))

  def FormatJUnitXML(self):
    num_errors = len(self._junit_errors)
    num_failures = len(self._junit_failures)

    testsuite = xml.etree.ElementTree.Element('testsuite')
    testsuite.attrib['name'] = 'cpplint'
    testsuite.attrib['errors'] = str(num_errors)
    testsuite.attrib['failures'] = str(num_failures)

    if num_errors == 0 and num_failures == 0:
      testsuite.attrib['tests'] = str(1)
      xml.etree.ElementTree.SubElement(testsuite, 'testcase', name='passed')

    else:
      testsuite.attrib['tests'] = str(num_errors + num_failures)
      if num_errors > 0:
        testcase = xml.etree.ElementTree.SubElement(testsuite, 'testcase')
        testcase.attrib['name'] = 'errors'
        error = xml.etree.ElementTree.SubElement(testcase, 'error')
        error.text = '\n'.join(self._junit_errors)
      if num_failures > 0:
        # Group failures by file
        failed_file_order = []
        failures_by_file = {}
        for failure in self._junit_failures:
          failed_file = failure[0]
          if failed_file not in failed_file_order:
            failed_file_order.append(failed_file)
            failures_by_file[failed_file] = []
          failures_by_file[failed_file].append(failure)
        # Create a testcase for each file
        for failed_file in failed_file_order:
          failures = failures_by_file[failed_file]
          testcase = xml.etree.ElementTree.SubElement(testsuite, 'testcase')
          testcase.attrib['name'] = failed_file
          failure = xml.etree.ElementTree.SubElement(testcase, 'failure')
          template = '{0}: {1} [{2}] [{3}]'
          texts = [template.format(f[1], f[2], f[3], f[4]) for f in failures]
          failure.text = '\n'.join(texts)

    xml_decl = '<?xml version="1.0" encoding="UTF-8" ?>\n'
    return xml_decl + xml.etree.ElementTree.tostring(testsuite, 'utf-8').decode('utf-8')


_cpplint_state = _CppLintState()


def _OutputFormat():
  """Gets the module's output format."""
  return _cpplint_state.output_format


def _SetOutputFormat(output_format):
  """Sets the module's output format."""
  _cpplint_state.SetOutputFormat(output_format)


def _VerboseLevel():
  """Returns the module's verbosity setting."""
  return _cpplint_state.verbose_level


def _SetVerboseLevel(level):
  """Sets the module's verbosity, and returns the previous setting."""
  return _cpplint_state.SetVerboseLevel(level)


def _SetCountingStyle(level):
  """Sets the module's counting options."""
  _cpplint_state.SetCountingStyle(level)


def _Filters():
  """Returns the module's list of output filters, as a list."""
  return _cpplint_state.filters


def _SetFilters(filters):
  """Sets the module's error-message filters.

  These filters are applied when deciding whether to emit a given
  error message.

  Args:
    filters: A string of comma-separated filters (eg "whitespace/indent").
             Each filter should start with + or -; else we die.
  """
  _cpplint_state.SetFilters(filters)

def _AddFilters(filters):
  """Adds more filter overrides.

  Unlike _SetFilters, this function does not reset the current list of filters
  available.

  Args:
    filters: A string of comma-separated filters (eg "whitespace/indent").
             Each filter should start with + or -; else we die.
  """
  _cpplint_state.AddFilters(filters)

def _BackupFilters():
  """ Saves the current filter list to backup storage."""
  _cpplint_state.BackupFilters()

def _RestoreFilters():
  """ Restores filters previously backed up."""
  _cpplint_state.RestoreFilters()

class _FunctionState(object):
  """Tracks current function name and the number of lines in its body."""

  _NORMAL_TRIGGER = 250  # for --v=0, 500 for --v=1, etc.
  _TEST_TRIGGER = 400    # about 50% more than _NORMAL_TRIGGER.

  def __init__(self):
    self.in_a_function = False
    self.lines_in_function = 0
    self.current_function = ''

  def Begin(self, function_name):
    """Start analyzing function body.

    Args:
      function_name: The name of the function being tracked.
    """
    self.in_a_function = True
    self.lines_in_function = 0
    self.current_function = function_name

  def Count(self):
    """Count line in current function body."""
    if self.in_a_function:
      self.lines_in_function += 1

  def Check(self, error, filename, linenum):
    """Report if too many lines in function body.

    Args:
      error: The function to call with any errors found.
      filename: The name of the current file.
      linenum: The number of the line to check.
    """
    if Match(r'T(EST|est)', self.current_function):
      base_trigger = self._TEST_TRIGGER
    else:
      base_trigger = self._NORMAL_TRIGGER
    trigger = base_trigger * 2**_VerboseLevel()

    if self.lines_in_function > trigger:
      error_level = int(math.log(self.lines_in_function / base_trigger, 2))
      # 50 => 0, 100 => 1, 200 => 2, 400 => 3, 800 => 4, 1600 => 5, ...
      if error_level > 5:
        error_level = 5
      error(filename, linenum, 'readability/fn_size', error_level,
            'Small and focused functions are preferred:'
            ' %s has %d non-comment lines'
            ' (error triggered by exceeding %d lines).'  % (
                self.current_function, self.lines_in_function, trigger))

  def End(self):
    """Stop analyzing function body."""
    self.in_a_function = False


class _IncludeError(Exception):
  """Indicates a problem with the include order in a file."""
  pass


class FileInfo(object):
  """Provides utility functions for filenames.

  FileInfo provides easy access to the components of a file's path
  relative to the project root.
  """

  def __init__(self, filename):
    self._filename = filename

  def FullName(self):
    """Make Windows paths like Unix."""
    return os.path.abspath(self._filename).replace('\\', '/')

  def RepositoryName(self):
    r"""FullName after removing the local path to the repository.

    If we have a real absolute path name here we can try to do something smart:
    detecting the root of the checkout and truncating /path/to/checkout from
    the name so that we get header guards that don't include things like
    "C:\Documents and Settings\..." or "/home/username/..." in them and thus
    people on different computers who have checked the source out to different
    locations won't see bogus errors.
    """
    fullname = self.FullName()

    if os.path.exists(fullname):
      project_dir = os.path.dirname(fullname)

      # If the user specified a repository path, it exists, and the file is
      # contained in it, use the specified repository path
      if _repository:
        repo = FileInfo(_repository).FullName()
        root_dir = project_dir
        while os.path.exists(root_dir):
          # allow case insensitive compare on Windows
          if os.path.normcase(root_dir) == os.path.normcase(repo):
            return os.path.relpath(fullname, root_dir).replace('\\', '/')
          one_up_dir = os.path.dirname(root_dir)
          if one_up_dir == root_dir:
            break
          root_dir = one_up_dir

      if os.path.exists(os.path.join(project_dir, ".svn")):
        # If there's a .svn file in the current directory, we recursively look
        # up the directory tree for the top of the SVN checkout
        root_dir = project_dir
        one_up_dir = os.path.dirname(root_dir)
        while os.path.exists(os.path.join(one_up_dir, ".svn")):
          root_dir = os.path.dirname(root_dir)
          one_up_dir = os.path.dirname(one_up_dir)

        prefix = os.path.commonprefix([root_dir, project_dir])
        return fullname[len(prefix) + 1:]

      # Not SVN <= 1.6? Try to find a git, hg, or svn top level directory by
      # searching up from the current path.
      root_dir = os.path.dirname(fullname)
      while (root_dir != os.path.dirname(root_dir) and
             not os.path.exists(os.path.join(root_dir, ".git")) and
             not os.path.exists(os.path.join(root_dir, ".hg")) and
             not os.path.exists(os.path.join(root_dir, ".svn"))):
        root_dir = os.path.dirname(root_dir)

      if (os.path.exists(os.path.join(root_dir, ".git")) or
          os.path.exists(os.path.join(root_dir, ".hg")) or
          os.path.exists(os.path.join(root_dir, ".svn"))):
        prefix = os.path.commonprefix([root_dir, project_dir])
        return fullname[len(prefix) + 1:]

    # Don't know what to do; header guard warnings may be wrong...
    return fullname

  def Split(self):
    """Splits the file into the directory, basename, and extension.

    For 'chrome/browser/browser.cc', Split() would
    return ('chrome/browser', 'browser', '.cc')

    Returns:
      A tuple of (directory, basename, extension).
    """

    googlename = self.RepositoryName()
    project, rest = os.path.split(googlename)
    return (project,) + os.path.splitext(rest)

  def BaseName(self):
    """File base name - text after the final slash, before the final period."""
    return self.Split()[1]

  def Extension(self):
    """File extension - text following the final period, includes that period."""
    return self.Split()[2]

  def NoExtension(self):
    """File has no source file extension."""
    return '/'.join(self.Split()[0:2])

  def IsSource(self):
    """File has a source file extension."""
    return self.Extension()[1:] in GetAllExtensions()


def _ShouldPrintError(category, confidence, linenum):
  """If confidence >= verbose, category passes filter and is not suppressed."""

  # There are three ways we might decide not to print an error message:
  # a "NOLINT(category)" comment appears in the source,
  # the verbosity level isn't high enough, or the filters filter it out.
  if IsErrorSuppressedByNolint(category, linenum):
    return False

  if confidence < _cpplint_state.verbose_level:
    return False

  is_filtered = False
  for one_filter in _Filters():
    if one_filter.startswith('-'):
      if category.startswith(one_filter[1:]):
        is_filtered = True
    elif one_filter.startswith('+'):
      if category.startswith(one_filter[1:]):
        is_filtered = False
    else:
      assert False  # should have been checked for in SetFilter.
  if is_filtered:
    return False

  return True


def Error(filename, linenum, category, confidence, message):
  """Logs the fact we've found a lint error.

  We log where the error was found, and also our confidence in the error,
  that is, how certain we are this is a legitimate style regression, and
  not a misidentification or a use that's sometimes justified.

  False positives can be suppressed by the use of
  "cpplint(category)"  comments on the offending line.  These are
  parsed into _error_suppressions.

  Args:
    filename: The name of the file containing the error.
    linenum: The number of the line containing the error.
    category: A string used to describe the "category" this bug
      falls under: "whitespace", say, or "runtime".  Categories
      may have a hierarchy separated by slashes: "whitespace/indent".
    confidence: A number from 1-5 representing a confidence score for
      the error, with 5 meaning that we are certain of the problem,
      and 1 meaning that it could be a legitimate construct.
    message: The error message.
  """
  if _ShouldPrintError(category, confidence, linenum):
    _cpplint_state.IncrementErrorCount(category)
    if _cpplint_state.output_format == 'vs7':
      _cpplint_state.PrintError('%s(%s): warning: %s  [%s] [%d]\n' % (
          filename, linenum, message, category, confidence))
    elif _cpplint_state.output_format == 'eclipse':
      sys.stderr.write('%s:%s: warning: %s  [%s] [%d]\n' % (
          filename, linenum, message, category, confidence))
    elif _cpplint_state.output_format == 'junit':
        _cpplint_state.AddJUnitFailure(filename, linenum, message, category,
            confidence)
    else:
      final_message = '%s:%s:  %s  [%s] [%d]\n' % (
          filename, linenum, message, category, confidence)
      sys.stderr.write(final_message)

# Matches standard C++ escape sequences per 2.13.2.3 of the C++ standard.
_RE_PATTERN_CLEANSE_LINE_ESCAPES = re.compile(
    r'\\([abfnrtv?"\\\']|\d+|x[0-9a-fA-F]+)')
# Match a single C style comment on the same line.
_RE_PATTERN_C_COMMENTS = r'/\*(?:[^*]|\*(?!/))*\*/'
# Matches multi-line C style comments.
# This RE is a little bit more complicated than one might expect, because we
# have to take care of space removals tools so we can handle comments inside
# statements better.
# The current rule is: We only clear spaces from both sides when we're at the
# end of the line. Otherwise, we try to remove spaces from the right side,
# if this doesn't work we try on left side but only if there's a non-character
# on the right.
_RE_PATTERN_CLEANSE_LINE_C_COMMENTS = re.compile(
    r'(\s*' + _RE_PATTERN_C_COMMENTS + r'\s*$|' +
    _RE_PATTERN_C_COMMENTS + r'\s+|' +
    r'\s+' + _RE_PATTERN_C_COMMENTS + r'(?=\W)|' +
    _RE_PATTERN_C_COMMENTS + r')')


def IsCppString(line):
  """Does line terminate so, that the next symbol is in string constant.

  This function does not consider single-line nor multi-line comments.

  Args:
    line: is a partial line of code starting from the 0..n.

  Returns:
    True, if next character appended to 'line' is inside a
    string constant.
  """

  line = line.replace(r'\\', 'XX')  # after this, \\" does not match to \"
  return ((line.count('"') - line.count(r'\"') - line.count("'\"'")) & 1) == 1


def CleanseRawStrings(raw_lines):
  """Removes C++11 raw strings from lines.

    Before:
      static const char kData[] = R"(
          multi-line string
          )";

    After:
      static const char kData[] = ""
          (replaced by blank line)
          "";

  Args:
    raw_lines: list of raw lines.

  Returns:
    list of lines with C++11 raw strings replaced by empty strings.
  """

  delimiter = None
  lines_without_raw_strings = []
  for line in raw_lines:
    if delimiter:
      # Inside a raw string, look for the end
      end = line.find(delimiter)
      if end >= 0:
        # Found the end of the string, match leading space for this
        # line and resume copying the original lines, and also insert
        # a "" on the last line.
        leading_space = Match(r'^(\s*)\S', line)
        line = leading_space.group(1) + '""' + line[end + len(delimiter):]
        delimiter = None
      else:
        # Haven't found the end yet, append a blank line.
        line = '""'

    # Look for beginning of a raw string, and replace them with
    # empty strings.  This is done in a loop to handle multiple raw
    # strings on the same line.
    while delimiter is None:
      # Look for beginning of a raw string.
      # See 2.14.15 [lex.string] for syntax.
      matched = Match(r'^(.*)\b(?:R|u8R|uR|UR|LR)"([^\s\\()]*)\((.*)$', line)
      if matched:
        delimiter = ')' + matched.group(2) + '"'

        end = matched.group(3).find(delimiter)
        if end >= 0:
          # Raw string ended on same line
          line = (matched.group(1) + '""' +
                  matched.group(3)[end + len(delimiter):])
          delimiter = None
        else:
          # Start of a multi-line raw string
          line = matched.group(1) + '""'
      else:
        break

    lines_without_raw_strings.append(line)

  # TODO(unknown): if delimiter is not None here, we might want to
  # emit a warning for unterminated string.
  return lines_without_raw_strings


def FindNextMultiLineCommentStart(lines, lineix):
  """Find the beginning marker for a multiline comment."""
  while lineix < len(lines):
    if lines[lineix].strip().startswith('/*'):
      # Only return this marker if the comment goes beyond this line
      if lines[lineix].strip().find('*/', 2) < 0:
        return lineix
    lineix += 1
  return len(lines)


def FindNextMultiLineCommentEnd(lines, lineix):
  """We are inside a comment, find the end marker."""
  while lineix < len(lines):
    if lines[lineix].strip().endswith('*/'):
      return lineix
    lineix += 1
  return len(lines)


def RemoveMultiLineCommentsFromRange(lines, begin, end):
  """Clears a range of lines for multi-line comments."""
  # Having // dummy comments makes the lines non-empty, so we will not get
  # unnecessary blank line warnings later in the code.
  for i in range(begin, end):
    lines[i] = '/**/'


def RemoveMultiLineComments(filename, lines, error):
  """Removes multiline (c-style) comments from lines."""
  lineix = 0
  while lineix < len(lines):
    lineix_begin = FindNextMultiLineCommentStart(lines, lineix)
    if lineix_begin >= len(lines):
      return
    lineix_end = FindNextMultiLineCommentEnd(lines, lineix_begin)
    if lineix_end >= len(lines):
      error(filename, lineix_begin + 1, 'readability/multiline_comment', 5,
            'Could not find end of multi-line comment')
      return
    RemoveMultiLineCommentsFromRange(lines, lineix_begin, lineix_end + 1)
    lineix = lineix_end + 1


def CleanseComments(line):
  """Removes //-comments and single-line C-style /* */ comments.

  Args:
    line: A line of C++ source.

  Returns:
    The line with single-line comments removed.
  """
  commentpos = line.find('//')
  if commentpos != -1 and not IsCppString(line[:commentpos]):
    line = line[:commentpos].rstrip()
  # get rid of /* ... */
  return _RE_PATTERN_CLEANSE_LINE_C_COMMENTS.sub('', line)


class CleansedLines(object):
  """Holds 4 copies of all lines with different preprocessing applied to them.

  1) elided member contains lines without strings and comments.
  2) lines member contains lines without comments.
  3) raw_lines member contains all the lines without processing.
  4) lines_without_raw_strings member is same as raw_lines, but with C++11 raw
     strings removed.
  All these members are of <type 'list'>, and of the same length.
  """

  def __init__(self, lines):
    self.elided = []
    self.lines = []
    self.raw_lines = lines
    self.num_lines = len(lines)
    self.lines_without_raw_strings = CleanseRawStrings(lines)
    for linenum in range(len(self.lines_without_raw_strings)):
      self.lines.append(CleanseComments(
          self.lines_without_raw_strings[linenum]))
      elided = self._CollapseStrings(self.lines_without_raw_strings[linenum])
      self.elided.append(CleanseComments(elided))

  def NumLines(self):
    """Returns the number of lines represented."""
    return self.num_lines

  @staticmethod
  def _CollapseStrings(elided):
    """Collapses strings and chars on a line to simple "" or '' blocks.

    We nix strings first so we're not fooled by text like '"http://"'

    Args:
      elided: The line being processed.

    Returns:
      The line with collapsed strings.
    """
    if _RE_PATTERN_INCLUDE.match(elided):
      return elided

    # Remove escaped characters first to make quote/single quote collapsing
    # basic.  Things that look like escaped characters shouldn't occur
    # outside of strings and chars.
    elided = _RE_PATTERN_CLEANSE_LINE_ESCAPES.sub('', elided)

    # Replace quoted strings and digit separators.  Both single quotes
    # and double quotes are processed in the same loop, otherwise
    # nested quotes wouldn't work.
    collapsed = ''
    while True:
      # Find the first quote character
      match = Match(r'^([^\'"]*)([\'"])(.*)$', elided)
      if not match:
        collapsed += elided
        break
      head, quote, tail = match.groups()

      if quote == '"':
        # Collapse double quoted strings
        second_quote = tail.find('"')
        if second_quote >= 0:
          collapsed += head + '""'
          elided = tail[second_quote + 1:]
        else:
          # Unmatched double quote, don't bother processing the rest
          # of the line since this is probably a multiline string.
          collapsed += elided
          break
      else:
        # Found single quote, check nearby text to eliminate digit separators.
        #
        # There is no special handling for floating point here, because
        # the integer/fractional/exponent parts would all be parsed
        # correctly as long as there are digits on both sides of the
        # separator.  So we are fine as long as we don't see something
        # like "0.'3" (gcc 4.9.0 will not allow this literal).
        if Search(r'\b(?:0[bBxX]?|[1-9])[0-9a-fA-F]*$', head):
          match_literal = Match(r'^((?:\'?[0-9a-zA-Z_])*)(.*)$', "'" + tail)
          collapsed += head + match_literal.group(1).replace("'", '')
          elided = match_literal.group(2)
        else:
          second_quote = tail.find('\'')
          if second_quote >= 0:
            collapsed += head + "''"
            elided = tail[second_quote + 1:]
          else:
            # Unmatched single quote
            collapsed += elided
            break

    return collapsed


def FindEndOfExpressionInLine(line, startpos, stack):
  """Find the position just after the end of current parenthesized expression.

  Args:
    line: a CleansedLines line.
    startpos: start searching at this position.
    stack: nesting stack at startpos.

  Returns:
    On finding matching end: (index just after matching end, None)
    On finding an unclosed expression: (-1, None)
    Otherwise: (-1, new stack at end of this line)
  """
  for i in xrange(startpos, len(line)):
    char = line[i]
    if char in '([{':
      # Found start of parenthesized expression, push to expression stack
      stack.append(char)
    elif char == '<':
      # Found potential start of template argument list
      if i > 0 and line[i - 1] == '<':
        # Left shift operator
        if stack and stack[-1] == '<':
          stack.pop()
          if not stack:
            return (-1, None)
      elif i > 0 and Search(r'\boperator\s*$', line[0:i]):
        # operator<, don't add to stack
        continue
      else:
        # Tentative start of template argument list
        stack.append('<')
    elif char in ')]}':
      # Found end of parenthesized expression.
      #
      # If we are currently expecting a matching '>', the pending '<'
      # must have been an operator.  Remove them from expression stack.
      while stack and stack[-1] == '<':
        stack.pop()
      if not stack:
        return (-1, None)
      if ((stack[-1] == '(' and char == ')') or
          (stack[-1] == '[' and char == ']') or
          (stack[-1] == '{' and char == '}')):
        stack.pop()
        if not stack:
          return (i + 1, None)
      else:
        # Mismatched parentheses
        return (-1, None)
    elif char == '>':
      # Found potential end of template argument list.

      # Ignore "->" and operator functions
      if (i > 0 and
          (line[i - 1] == '-' or Search(r'\boperator\s*$', line[0:i - 1]))):
        continue

      # Pop the stack if there is a matching '<'.  Otherwise, ignore
      # this '>' since it must be an operator.
      if stack:
        if stack[-1] == '<':
          stack.pop()
          if not stack:
            return (i + 1, None)
    elif char == ';':
      # Found something that look like end of statements.  If we are currently
      # expecting a '>', the matching '<' must have been an operator, since
      # template argument list should not contain statements.
      while stack and stack[-1] == '<':
        stack.pop()
      if not stack:
        return (-1, None)

  # Did not find end of expression or unbalanced parentheses on this line
  return (-1, stack)


def CloseExpression(clean_lines, linenum, pos):
  """If input points to ( or { or [ or <, finds the position that closes it.

  If lines[linenum][pos] points to a '(' or '{' or '[' or '<', finds the
  linenum/pos that correspond to the closing of the expression.

  TODO(unknown): cpplint spends a fair bit of time matching parentheses.
  Ideally we would want to index all opening and closing parentheses once
  and have CloseExpression be just a simple lookup, but due to preprocessor
  tricks, this is not so easy.

  Args:
    clean_lines: A CleansedLines instance containing the file.
    linenum: The number of the line to check.
    pos: A position on the line.

  Returns:
    A tuple (line, linenum, pos) pointer *past* the closing brace, or
    (line, len(lines), -1) if we never find a close.  Note we ignore
    strings and comments when matching; and the line we return is the
    'cleansed' line at linenum.
  """

  line = clean_lines.elided[linenum]
  if (line[pos] not in '({[<') or Match(r'<[<=]', line[pos:]):
    return (line, clean_lines.NumLines(), -1)

  # Check first line
  (end_pos, stack) = FindEndOfExpressionInLine(line, pos, [])
  if end_pos > -1:
    return (line, linenum, end_pos)

  # Continue scanning forward
  while stack and linenum < clean_lines.NumLines() - 1:
    linenum += 1
    line = clean_lines.elided[linenum]
    (end_pos, stack) = FindEndOfExpressionInLine(line, 0, stack)
    if end_pos > -1:
      return (line, linenum, end_pos)

  # Did not find end of expression before end of file, give up
  return (line, clean_lines.NumLines(), -1)


def FindStartOfExpressionInLine(line, endpos, stack):
  """Find position at the matching start of current expression.

  This is almost the reverse of FindEndOfExpressionInLine, but note
  that the input position and returned position differs by 1.

  Args:
    line: a CleansedLines line.
    endpos: start searching at this position.
    stack: nesting stack at endpos.

  Returns:
    On finding matching start: (index at matching start, None)
    On finding an unclosed expression: (-1, None)
    Otherwise: (-1, new stack at beginning of this line)
  """
  i = endpos
  while i >= 0:
    char = line[i]
    if char in ')]}':
      # Found end of expression, push to expression stack
      stack.append(char)
    elif char == '>':
      # Found potential end of template argument list.
      #
      # Ignore it if it's a "->" or ">=" or "operator>"
      if (i > 0 and
          (line[i - 1] == '-' or
           Match(r'\s>=\s', line[i - 1:]) or
           Search(r'\boperator\s*$', line[0:i]))):
        i -= 1
      else:
        stack.append('>')
    elif char == '<':
      # Found potential start of template argument list
      if i > 0 and line[i - 1] == '<':
        # Left shift operator
        i -= 1
      else:
        # If there is a matching '>', we can pop the expression stack.
        # Otherwise, ignore this '<' since it must be an operator.
        if stack and stack[-1] == '>':
          stack.pop()
          if not stack:
            return (i, None)
    elif char in '([{':
      # Found start of expression.
      #
      # If there are any unmatched '>' on the stack, they must be
      # operators.  Remove those.
      while stack and stack[-1] == '>':
        stack.pop()
      if not stack:
        return (-1, None)
      if ((char == '(' and stack[-1] == ')') or
          (char == '[' and stack[-1] == ']') or
          (char == '{' and stack[-1] == '}')):
        stack.pop()
        if not stack:
          return (i, None)
      else:
        # Mismatched parentheses
        return (-1, None)
    elif char == ';':
      # Found something that look like end of statements.  If we are currently
      # expecting a '<', the matching '>' must have been an operator, since
      # template argument list should not contain statements.
      while stack and stack[-1] == '>':
        stack.pop()
      if not stack:
        return (-1, None)

    i -= 1

  return (-1, stack)


def ReverseCloseExpression(clean_lines, linenum, pos):
  """If input points to ) or } or ] or >, finds the position that opens it.

  If lines[linenum][pos] points to a ')' or '}' or ']' or '>', finds the
  linenum/pos that correspond to the opening of the expression.

  Args:
    clean_lines: A CleansedLines instance containing the file.
    linenum: The number of the line to check.
    pos: A position on the line.

  Returns:
    A tuple (line, linenum, pos) pointer *at* the opening brace, or
    (line, 0, -1) if we never find the matching opening brace.  Note
    we ignore strings and comments when matching; and the line we
    return is the 'cleansed' line at linenum.
  """
  line = clean_lines.elided[linenum]
  if line[pos] not in ')}]>':
    return (line, 0, -1)

  # Check last line
  (start_pos, stack) = FindStartOfExpressionInLine(line, pos, [])
  if start_pos > -1:
    return (line, linenum, start_pos)

  # Continue scanning backward
  while stack and linenum > 0:
    linenum -= 1
    line = clean_lines.elided[linenum]
    (start_pos, stack) = FindStartOfExpressionInLine(line, len(line) - 1, stack)
    if start_pos > -1:
      return (line, linenum, start_pos)

  # Did not find start of expression before beginning of file, give up
  return (line, 0, -1)


def CheckForCopyright(filename, lines, error):
  """Logs an error if no Copyright message appears at the top of the file."""

  # We'll say it should occur by line 10. Don't forget there's a
  # dummy line at the front.
  for line in range(1, min(len(lines), 11)):
    if re.search(r'Copyright', lines[line], re.I): break
  else:                       # means no copyright line was found
    error(filename, 0, 'legal/copyright', 5,
          'No copyright message found.  '
          'You should have a line: "Copyright [year] <Copyright Owner>"')


def GetIndentLevel(line):
  """Return the number of leading spaces in line.

  Args:
    line: A string to check.

  Returns:
    An integer count of leading spaces, possibly zero.
  """
  indent = Match(r'^( *)\S', line)
  if indent:
    return len(indent.group(1))
  else:
    return 0


def GetHeaderGuardCPPVariable(filename):
  """Returns the CPP variable that should be used as a header guard.

  Args:
    filename: The name of a C++ header file.

  Returns:
    The CPP variable that should be used as a header guard in the
    named file.

  """

  # Restores original filename in case that cpplint is invoked from Emacs's
  # flymake.
  filename = re.sub(r'_flymake\.h$', '.h', filename)
  filename = re.sub(r'/\.flymake/([^/]*)$', r'/\1', filename)
  # Replace 'c++' with 'cpp'.
  filename = filename.replace('C++', 'cpp').replace('c++', 'cpp')

  fileinfo = FileInfo(filename)
  file_path_from_root = fileinfo.RepositoryName()
  if _root:
    file_path_from_root = re.sub('^' + _root + '/', '', file_path_from_root)
  return re.sub(r'[^a-zA-Z0-9]', '_', file_path_from_root).upper() + '_'


def CheckForHeaderGuard(filename, clean_lines, error):
  """Checks that the file contains a header guard.

  Logs an error if no #ifndef header guard is present.  For other
  headers, checks that the full pathname is used.

  Args:
    filename: The name of the C++ header file.
    clean_lines: A CleansedLines instance containing the file.
    error: The function to call with any errors found.
  """

  # Don't check for header guards if there are error suppression
  # comments somewhere in this file.
  #
  # Because this is silencing a warning for a nonexistent line, we
  # only support the very specific NOLINT(build/header_guard) syntax,
  # and not the general NOLINT or NOLINT(*) syntax.
  raw_lines = clean_lines.lines_without_raw_strings
  for i in raw_lines:
    if Search(r'//\s*NOLINT\(build/header_guard\)', i):
      return

  # Allow pragma once instead of header guards
  for i in raw_lines:
    if Search(r'^\s*#pragma\s+once', i):
      return

  cppvar = GetHeaderGuardCPPVariable(filename)

  ifndef = ''
  ifndef_linenum = 0
  define = ''
  endif = ''
  endif_linenum = 0
  for linenum, line in enumerate(raw_lines):
    linesplit = line.split()
    if len(linesplit) >= 2:
      # find the first occurrence of #ifndef and #define, save arg
      if not ifndef and linesplit[0] == '#ifndef':
        # set ifndef to the header guard presented on the #ifndef line.
        ifndef = linesplit[1]
        ifndef_linenum = linenum
      if not define and linesplit[0] == '#define':
        define = linesplit[1]
    # find the last occurrence of #endif, save entire line
    if line.startswith('#endif'):
      endif = line
      endif_linenum = linenum

  if not ifndef or not define or ifndef != define:
    error(filename, 0, 'build/header_guard', 5,
          'No #ifndef header guard found, suggested CPP variable is: %s' %
          cppvar)
    return

  # The guard should be PATH_FILE_H_, but we also allow PATH_FILE_H__
  # for backward compatibility.
  if ifndef != cppvar:
    error_level = 0
    if ifndef != cppvar + '_':
      error_level = 5

    ParseNolintSuppressions(filename, raw_lines[ifndef_linenum], ifndef_linenum,
                            error)
    error(filename, ifndef_linenum, 'build/header_guard', error_level,
          '#ifndef header guard has wrong style, please use: %s' % cppvar)

  # Check for "//" comments on endif line.
  ParseNolintSuppressions(filename, raw_lines[endif_linenum], endif_linenum,
                          error)
  match = Match(r'#endif\s*//\s*' + cppvar + r'(_)?\b', endif)
  if match:
    if match.group(1) == '_':
      # Issue low severity warning for deprecated double trailing underscore
      error(filename, endif_linenum, 'build/header_guard', 0,
            '#endif line should be "#endif  // %s"' % cppvar)
    return

  # Didn't find the corresponding "//" comment.  If this file does not
  # contain any "//" comments at all, it could be that the compiler
  # only wants "/**/" comments, look for those instead.
  no_single_line_comments = True
  for i in xrange(1, len(raw_lines) - 1):
    line = raw_lines[i]
    if Match(r'^(?:(?:\'(?:\.|[^\'])*\')|(?:"(?:\.|[^"])*")|[^\'"])*//', line):
      no_single_line_comments = False
      break

  if no_single_line_comments:
    match = Match(r'#endif\s*/\*\s*' + cppvar + r'(_)?\s*\*/', endif)
    if match:
      if match.group(1) == '_':
        # Low severity warning for double trailing underscore
        error(filename, endif_linenum, 'build/header_guard', 0,
              '#endif line should be "#endif  /* %s */"' % cppvar)
      return

  # Didn't find anything
  error(filename, endif_linenum, 'build/header_guard', 5,
        '#endif line should be "#endif  // %s"' % cppvar)


def CheckHeaderFileIncluded(filename, include_state, error):
  """Logs an error if a source file does not include its header."""

  # Do not check test files
  if _IsTestFilename(filename):
    return

  fileinfo = FileInfo(filename)
  for ext in GetHeaderExtensions():
      headerfile = filename[:filename.rfind('.') + 1] + ext
      if not os.path.exists(headerfile):
        continue
      headername = FileInfo(headerfile).RepositoryName()
      first_include = None
      for section_list in include_state.include_list:
        for f in section_list:
          if headername in f[0] or f[0] in headername:
            return
          if not first_include:
            first_include = f[1]

      error(filename, first_include, 'build/include', 5,
            '%s should include its header file %s' % (fileinfo.RepositoryName(),
                                                      headername))


def CheckForBadCharacters(filename, lines, error):
  """Logs an error for each line containing bad characters.

  Two kinds of bad characters:

  1. Unicode replacement characters: These indicate that either the file
  contained invalid UTF-8 (likely) or Unicode replacement characters (which
  it shouldn't).  Note that it's possible for this to throw off line
  numbering if the invalid UTF-8 occurred adjacent to a newline.

  2. NUL bytes.  These are problematic for some tools.

  Args:
    filename: The name of the current file.
    lines: An array of strings, each representing a line of the file.
    error: The function to call with any errors found.
  """
  for linenum, line in enumerate(lines):
    if unicode_escape_decode('\ufffd') in line:
      error(filename, linenum, 'readability/utf8', 5,
            'Line contains invalid UTF-8 (or Unicode replacement character).')
    if '\0' in line:
      error(filename, linenum, 'readability/nul', 5, 'Line contains NUL byte.')


def CheckForNewlineAtEOF(filename, lines, error):
  """Logs an error if there is no newline char at the end of the file.

  Args:
    filename: The name of the current file.
    lines: An array of strings, each representing a line of the file.
    error: The function to call with any errors found.
  """

  # The array lines() was created by adding two newlines to the
  # original file (go figure), then splitting on \n.
  # To verify that the file ends in \n, we just have to make sure the
  # last-but-two element of lines() exists and is empty.
  if len(lines) < 3 or lines[-2]:
    error(filename, len(lines) - 2, 'whitespace/ending_newline', 5,
          'Could not find a newline character at the end of the file.')


def CheckForMultilineCommentsAndStrings(filename, clean_lines, linenum, error):
  """Logs an error if we see /* ... */ or "..." that extend past one line.

  /* ... */ comments are legit inside macros, for one line.
  Otherwise, we prefer // comments, so it's ok to warn about the
  other.  Likewise, it's ok for strings to extend across multiple
  lines, as long as a line continuation character (backslash)
  terminates each line. Although not currently prohibited by the C++
  style guide, it's ugly and unnecessary. We don't do well with either
  in this lint program, so we warn about both.

  Args:
    filename: The name of the current file.
    clean_lines: A CleansedLines instance containing the file.
    linenum: The number of the line to check.
    error: The function to call with any errors found.
  """
  line = clean_lines.elided[linenum]

  # Remove all \\ (escaped backslashes) from the line. They are OK, and the
  # second (escaped) slash may trigger later \" detection erroneously.
  line = line.replace('\\\\', '')

  if line.count('/*') > line.count('*/'):
    error(filename, linenum, 'readability/multiline_comment', 5,
          'Complex multi-line /*...*/-style comment found. '
          'Lint may give bogus warnings.  '
          'Consider replacing these with //-style comments, '
          'with #if 0...#endif, '
          'or with more clearly structured multi-line comments.')

  if (line.count('"') - line.count('\\"')) % 2:
    error(filename, linenum, 'readability/multiline_string', 5,
          'Multi-line string ("...") found.  This lint script doesn\'t '
          'do well with such strings, and may give bogus warnings.  '
          'Use C++11 raw strings or concatenation instead.')


# (non-threadsafe name, thread-safe alternative, validation pattern)
#
# The validation pattern is used to eliminate false positives such as:
#  _rand();               // false positive due to substring match.
#  ->rand();              // some member function rand().
#  ACMRandom rand(seed);  // some variable named rand.
#  ISAACRandom rand();    // another variable named rand.
#
# Basically we require the return value of these functions to be used
# in some expression context on the same line by matching on some
# operator before the function name.  This eliminates constructors and
# member function calls.
_UNSAFE_FUNC_PREFIX = r'(?:[-+*/=%^&|(<]\s*|>\s+)'
_THREADING_LIST = (
    ('asctime(', 'asctime_r(', _UNSAFE_FUNC_PREFIX + r'asctime\([^)]+\)'),
    ('ctime(', 'ctime_r(', _UNSAFE_FUNC_PREFIX + r'ctime\([^)]+\)'),
    ('getgrgid(', 'getgrgid_r(', _UNSAFE_FUNC_PREFIX + r'getgrgid\([^)]+\)'),
    ('getgrnam(', 'getgrnam_r(', _UNSAFE_FUNC_PREFIX + r'getgrnam\([^)]+\)'),
    ('getlogin(', 'getlogin_r(', _UNSAFE_FUNC_PREFIX + r'getlogin\(\)'),
    ('getpwnam(', 'getpwnam_r(', _UNSAFE_FUNC_PREFIX + r'getpwnam\([^)]+\)'),
    ('getpwuid(', 'getpwuid_r(', _UNSAFE_FUNC_PREFIX + r'getpwuid\([^)]+\)'),
    ('gmtime(', 'gmtime_r(', _UNSAFE_FUNC_PREFIX + r'gmtime\([^)]+\)'),
    ('localtime(', 'localtime_r(', _UNSAFE_FUNC_PREFIX + r'localtime\([^)]+\)'),
    ('rand(', 'rand_r(', _UNSAFE_FUNC_PREFIX + r'rand\(\)'),
    ('strtok(', 'strtok_r(',
     _UNSAFE_FUNC_PREFIX + r'strtok\([^)]+\)'),
    ('ttyname(', 'ttyname_r(', _UNSAFE_FUNC_PREFIX + r'ttyname\([^)]+\)'),
    )


def CheckPosixThreading(filename, clean_lines, linenum, error):
  """Checks for calls to thread-unsafe functions.

  Much code has been originally written without consideration of
  multi-threading. Also, engineers are relying on their old experience;
  they have learned posix before threading extensions were added. These
  tests guide the engineers to use thread-safe functions (when using
  posix directly).

  Args:
    filename: The name of the current file.
    clean_lines: A CleansedLines instance containing the file.
    linenum: The number of the line to check.
    error: The function to call with any errors found.
  """
  line = clean_lines.elided[linenum]
  for single_thread_func, multithread_safe_func, pattern in _THREADING_LIST:
    # Additional pattern matching check to confirm that this is the
    # function we are looking for
    if Search(pattern, line):
      error(filename, linenum, 'runtime/threadsafe_fn', 2,
            'Consider using ' + multithread_safe_func +
            '...) instead of ' + single_thread_func +
            '...) for improved thread safety.')


def CheckVlogArguments(filename, clean_lines, linenum, error):
  """Checks that VLOG() is only used for defining a logging level.

  For example, VLOG(2) is correct. VLOG(INFO), VLOG(WARNING), VLOG(ERROR), and
  VLOG(FATAL) are not.

  Args:
    filename: The name of the current file.
    clean_lines: A CleansedLines instance containing the file.
    linenum: The number of the line to check.
    error: The function to call with any errors found.
  """
  line = clean_lines.elided[linenum]
  if Search(r'\bVLOG\((INFO|ERROR|WARNING|DFATAL|FATAL)\)', line):
    error(filename, linenum, 'runtime/vlog', 5,
          'VLOG() should be used with numeric verbosity level.  '
          'Use LOG() if you want symbolic severity levels.')

# Matches invalid increment: *count++, which moves pointer instead of
# incrementing a value.
_RE_PATTERN_INVALID_INCREMENT = re.compile(
    r'^\s*\*\w+(\+\+|--);')


def CheckInvalidIncrement(filename, clean_lines, linenum, error):
  """Checks for invalid increment *count++.

  For example following function:
  void increment_counter(int* count) {
    *count++;
  }
  is invalid, because it effectively does count++, moving pointer, and should
  be replaced with ++*count, (*count)++ or *count += 1.

  Args:
    filename: The name of the current file.
    clean_lines: A CleansedLines instance containing the file.
    linenum: The number of the line to check.
    error: The function to call with any errors found.
  """
  line = clean_lines.elided[linenum]
  if _RE_PATTERN_INVALID_INCREMENT.match(line):
    error(filename, linenum, 'runtime/invalid_increment', 5,
          'Changing pointer instead of value (or unused value of operator*).')


def IsMacroDefinition(clean_lines, linenum):
  if Search(r'^#define', clean_lines[linenum]):
    return True

  if linenum > 0 and Search(r'\\$', clean_lines[linenum - 1]):
    return True

  return False


def IsForwardClassDeclaration(clean_lines, linenum):
  return Match(r'^\s*(\btemplate\b)*.*class\s+\w+;\s*$', clean_lines[linenum])


class _BlockInfo(object):
  """Stores information about a generic block of code."""

  def __init__(self, seen_open_brace):
    self.seen_open_brace = seen_open_brace
    self.open_parentheses = 0
    self.inline_asm = _NO_ASM
    self.check_namespace_indentation = False

  def CheckBegin(self, filename, clean_lines, linenum, error):
    """Run checks that applies to text up to the opening brace.

    This is mostly for checking the text after the class identifier
    and the "{", usually where the base class is specified.  For other
    blocks, there isn't much to check, so we always pass.

    Args:
      filename: The name of the current file.
      clean_lines: A CleansedLines instance containing the file.
      linenum: The number of the line to check.
      error: The function to call with any errors found.
    """
    pass

  def CheckEnd(self, filename, clean_lines, linenum, error):
    """Run checks that applies to text after the closing brace.

    This is mostly used for checking end of namespace comments.

    Args:
      filename: The name of the current file.
      clean_lines: A CleansedLines instance containing the file.
      linenum: The number of the line to check.
      error: The function to call with any errors found.
    """
    pass

  def IsBlockInfo(self):
    """Returns true if this block is a _BlockInfo.

    This is convenient for verifying that an object is an instance of
    a _BlockInfo, but not an instance of any of the derived classes.

    Returns:
      True for this class, False for derived classes.
    """
    return self.__class__ == _BlockInfo


class _ExternCInfo(_BlockInfo):
  """Stores information about an 'extern "C"' block."""

  def __init__(self):
    _BlockInfo.__init__(self, True)


class _ClassInfo(_BlockInfo):
  """Stores information about a class."""

  def __init__(self, name, class_or_struct, clean_lines, linenum):
    _BlockInfo.__init__(self, False)
    self.name = name
    self.starting_linenum = linenum
    self.is_derived = False
    self.check_namespace_indentation = True
    if class_or_struct == 'struct':
      self.access = 'public'
      self.is_struct = True
    else:
      self.access = 'private'
      self.is_struct = False

    # Remember initial indentation level for this class.  Using raw_lines here
    # instead of elided to account for leading comments.
    self.class_indent = GetIndentLevel(clean_lines.raw_lines[linenum])

    # Try to find the end of the class.  This will be confused by things like:
    #   class A {
    #   } *x = { ...
    #
    # But it's still good enough for CheckSectionSpacing.
    self.last_line = 0
    depth = 0
    for i in range(linenum, clean_lines.NumLines()):
      line = clean_lines.elided[i]
      depth += line.count('{') - line.count('}')
      if not depth:
        self.last_line = i
        break

  def CheckBegin(self, filename, clean_lines, linenum, error):
    # Look for a bare ':'
    if Search('(^|[^:]):($|[^:])', clean_lines.elided[linenum]):
      self.is_derived = True

  def CheckEnd(self, filename, clean_lines, linenum, error):
    # If there is a DISALLOW macro, it should appear near the end of
    # the class.
    seen_last_thing_in_class = False
    for i in xrange(linenum - 1, self.starting_linenum, -1):
      match = Search(
          r'\b(DISALLOW_COPY_AND_ASSIGN|DISALLOW_IMPLICIT_CONSTRUCTORS)\(' +
          self.name + r'\)',
          clean_lines.elided[i])
      if match:
        if seen_last_thing_in_class:
          error(filename, i, 'readability/constructors', 3,
                match.group(1) + ' should be the last thing in the class')
        break

      if not Match(r'^\s*$', clean_lines.elided[i]):
        seen_last_thing_in_class = True

    # Check that closing brace is aligned with beginning of the class.
    # Only do this if the closing brace is indented by only whitespaces.
    # This means we will not check single-line class definitions.
    indent = Match(r'^( *)\}', clean_lines.elided[linenum])
    if indent and len(indent.group(1)) != self.class_indent:
      if self.is_struct:
        parent = 'struct ' + self.name
      else:
        parent = 'class ' + self.name
      error(filename, linenum, 'whitespace/indent', 3,
            'Closing brace should be aligned with beginning of %s' % parent)


class _NamespaceInfo(_BlockInfo):
  """Stores information about a namespace."""

  def __init__(self, name, linenum):
    _BlockInfo.__init__(self, False)
    self.name = name or ''
    self.starting_linenum = linenum
    self.check_namespace_indentation = True

  def CheckEnd(self, filename, clean_lines, linenum, error):
    """Check end of namespace comments."""
    line = clean_lines.raw_lines[linenum]

    # Check how many lines is enclosed in this namespace.  Don't issue
    # warning for missing namespace comments if there aren't enough
    # lines.  However, do apply checks if there is already an end of
    # namespace comment and it's incorrect.
    #
    # TODO(unknown): We always want to check end of namespace comments
    # if a namespace is large, but sometimes we also want to apply the
    # check if a short namespace contained nontrivial things (something
    # other than forward declarations).  There is currently no logic on
    # deciding what these nontrivial things are, so this check is
    # triggered by namespace size only, which works most of the time.
    if (linenum - self.starting_linenum < 10
        and not Match(r'};*\s*(//|/\*).*\bnamespace\b', line)):
      return

    # Look for matching comment at end of namespace.
    #
    # Note that we accept C style "/* */" comments for terminating
    # namespaces, so that code that terminate namespaces inside
    # preprocessor macros can be cpplint clean.
    #
    # We also accept stuff like "// end of namespace <name>." with the
    # period at the end.
    #
    # Besides these, we don't accept anything else, otherwise we might
    # get false negatives when existing comment is a substring of the
    # expected namespace.
    if self.name:
      # Named namespace
      if not Match((r'};*\s*(//|/\*).*\bnamespace\s+' + re.escape(self.name) +
                    r'[\*/\.\\\s]*$'),
                   line):
        error(filename, linenum, 'readability/namespace', 5,
              'Namespace should be terminated with "// namespace %s"' %
              self.name)
    else:
      # Anonymous namespace
      if not Match(r'};*\s*(//|/\*).*\bnamespace[\*/\.\\\s]*$', line):
        # If "// namespace anonymous" or "// anonymous namespace (more text)",
        # mention "// anonymous namespace" as an acceptable form
        if Match(r'}.*\b(namespace anonymous|anonymous namespace)\b', line):
          error(filename, linenum, 'readability/namespace', 5,
                'Anonymous namespace should be terminated with "// namespace"'
                ' or "// anonymous namespace"')
        else:
          error(filename, linenum, 'readability/namespace', 5,
                'Anonymous namespace should be terminated with "// namespace"')


class _PreprocessorInfo(object):
  """Stores checkpoints of nesting stacks when #if/#else is seen."""

  def __init__(self, stack_before_if):
    # The entire nesting stack before #if
    self.stack_before_if = stack_before_if

    # The entire nesting stack up to #else
    self.stack_before_else = []

    # Whether we have already seen #else or #elif
    self.seen_else = False


class NestingState(object):
  """Holds states related to parsing braces."""

  def __init__(self):
    # Stack for tracking all braces.  An object is pushed whenever we
    # see a "{", and popped when we see a "}".  Only 3 types of
    # objects are possible:
    # - _ClassInfo: a class or struct.
    # - _NamespaceInfo: a namespace.
    # - _BlockInfo: some other type of block.
    self.stack = []

    # Top of the previous stack before each Update().
    #
    # Because the nesting_stack is updated at the end of each line, we
    # had to do some convoluted checks to find out what is the current
    # scope at the beginning of the line.  This check is simplified by
    # saving the previous top of nesting stack.
    #
    # We could save the full stack, but we only need the top.  Copying
    # the full nesting stack would slow down cpplint by ~10%.
    self.previous_stack_top = []

    # Stack of _PreprocessorInfo objects.
    self.pp_stack = []

  def SeenOpenBrace(self):
    """Check if we have seen the opening brace for the innermost block.

    Returns:
      True if we have seen the opening brace, False if the innermost
      block is still expecting an opening brace.
    """
    return (not self.stack) or self.stack[-1].seen_open_brace

  def InNamespaceBody(self):
    """Check if we are currently one level inside a namespace body.

    Returns:
      True if top of the stack is a namespace block, False otherwise.
    """
    return self.stack and isinstance(self.stack[-1], _NamespaceInfo)

  def InExternC(self):
    """Check if we are currently one level inside an 'extern "C"' block.

    Returns:
      True if top of the stack is an extern block, False otherwise.
    """
    return self.stack and isinstance(self.stack[-1], _ExternCInfo)

  def InClassDeclaration(self):
    """Check if we are currently one level inside a class or struct declaration.

    Returns:
      True if top of the stack is a class/struct, False otherwise.
    """
    return self.stack and isinstance(self.stack[-1], _ClassInfo)

  def InAsmBlock(self):
    """Check if we are currently one level inside an inline ASM block.

    Returns:
      True if the top of the stack is a block containing inline ASM.
    """
    return self.stack and self.stack[-1].inline_asm != _NO_ASM

  def InTemplateArgumentList(self, clean_lines, linenum, pos):
    """Check if current position is inside template argument list.

    Args:
      clean_lines: A CleansedLines instance containing the file.
      linenum: The number of the line to check.
      pos: position just after the suspected template argument.
    Returns:
      True if (linenum, pos) is inside template arguments.
    """
    while linenum < clean_lines.NumLines():
      # Find the earliest character that might indicate a template argument
      line = clean_lines.elided[linenum]
      match = Match(r'^[^{};=\[\]\.<>]*(.)', line[pos:])
      if not match:
        linenum += 1
        pos = 0
        continue
      token = match.group(1)
      pos += len(match.group(0))

      # These things do not look like template argument list:
      #   class Suspect {
      #   class Suspect x; }
      if token in ('{', '}', ';'): return False

      # These things look like template argument list:
      #   template <class Suspect>
      #   template <class Suspect = default_value>
      #   template <class Suspect[]>
      #   template <class Suspect...>
      if token in ('>', '=', '[', ']', '.'): return True

      # Check if token is an unmatched '<'.
      # If not, move on to the next character.
      if token != '<':
        pos += 1
        if pos >= len(line):
          linenum += 1
          pos = 0
        continue

      # We can't be sure if we just find a single '<', and need to
      # find the matching '>'.
      (_, end_line, end_pos) = CloseExpression(clean_lines, linenum, pos - 1)
      if end_pos < 0:
        # Not sure if template argument list or syntax error in file
        return False
      linenum = end_line
      pos = end_pos
    return False

  def UpdatePreprocessor(self, line):
    """Update preprocessor stack.

    We need to handle preprocessors due to classes like this:
      #ifdef SWIG
      struct ResultDetailsPageElementExtensionPoint {
      #else
      struct ResultDetailsPageElementExtensionPoint : public Extension {
      #endif

    We make the following assumptions (good enough for most files):
    - Preprocessor condition evaluates to true from #if up to first
      #else/#elif/#endif.

    - Preprocessor condition evaluates to false from #else/#elif up
      to #endif.  We still perform lint checks on these lines, but
      these do not affect nesting stack.

    Args:
      line: current line to check.
    """
    if Match(r'^\s*#\s*(if|ifdef|ifndef)\b', line):
      # Beginning of #if block, save the nesting stack here.  The saved
      # stack will allow us to restore the parsing state in the #else case.
      self.pp_stack.append(_PreprocessorInfo(copy.deepcopy(self.stack)))
    elif Match(r'^\s*#\s*(else|elif)\b', line):
      # Beginning of #else block
      if self.pp_stack:
        if not self.pp_stack[-1].seen_else:
          # This is the first #else or #elif block.  Remember the
          # whole nesting stack up to this point.  This is what we
          # keep after the #endif.
          self.pp_stack[-1].seen_else = True
          self.pp_stack[-1].stack_before_else = copy.deepcopy(self.stack)

        # Restore the stack to how it was before the #if
        self.stack = copy.deepcopy(self.pp_stack[-1].stack_before_if)
      else:
        # TODO(unknown): unexpected #else, issue warning?
        pass
    elif Match(r'^\s*#\s*endif\b', line):
      # End of #if or #else blocks.
      if self.pp_stack:
        # If we saw an #else, we will need to restore the nesting
        # stack to its former state before the #else, otherwise we
        # will just continue from where we left off.
        if self.pp_stack[-1].seen_else:
          # Here we can just use a shallow copy since we are the last
          # reference to it.
          self.stack = self.pp_stack[-1].stack_before_else
        # Drop the corresponding #if
        self.pp_stack.pop()
      else:
        # TODO(unknown): unexpected #endif, issue warning?
        pass

  # TODO(unknown): Update() is too long, but we will refactor later.
  def Update(self, filename, clean_lines, linenum, error):
    """Update nesting state with current line.

    Args:
      filename: The name of the current file.
      clean_lines: A CleansedLines instance containing the file.
      linenum: The number of the line to check.
      error: The function to call with any errors found.
    """
    line = clean_lines.elided[linenum]

    # Remember top of the previous nesting stack.
    #
    # The stack is always pushed/popped and not modified in place, so
    # we can just do a shallow copy instead of copy.deepcopy.  Using
    # deepcopy would slow down cpplint by ~28%.
    if self.stack:
      self.previous_stack_top = self.stack[-1]
    else:
      self.previous_stack_top = None

    # Update pp_stack
    self.UpdatePreprocessor(line)

    # Count parentheses.  This is to avoid adding struct arguments to
    # the nesting stack.
    if self.stack:
      inner_block = self.stack[-1]
      depth_change = line.count('(') - line.count(')')
      inner_block.open_parentheses += depth_change

      # Also check if we are starting or ending an inline assembly block.
      if inner_block.inline_asm in (_NO_ASM, _END_ASM):
        if (depth_change != 0 and
            inner_block.open_parentheses == 1 and
            _MATCH_ASM.match(line)):
          # Enter assembly block
          inner_block.inline_asm = _INSIDE_ASM
        else:
          # Not entering assembly block.  If previous line was _END_ASM,
          # we will now shift to _NO_ASM state.
          inner_block.inline_asm = _NO_ASM
      elif (inner_block.inline_asm == _INSIDE_ASM and
            inner_block.open_parentheses == 0):
        # Exit assembly block
        inner_block.inline_asm = _END_ASM

    # Consume namespace declaration at the beginning of the line.  Do
    # this in a loop so that we catch same line declarations like this:
    #   namespace proto2 { namespace bridge { class MessageSet; } }
    while True:
      # Match start of namespace.  The "\b\s*" below catches namespace
      # declarations even if it weren't followed by a whitespace, this
      # is so that we don't confuse our namespace checker.  The
      # missing spaces will be flagged by CheckSpacing.
      namespace_decl_match = Match(r'^\s*namespace\b\s*([:\w]+)?(.*)$', line)
      if not namespace_decl_match:
        break

      new_namespace = _NamespaceInfo(namespace_decl_match.group(1), linenum)
      self.stack.append(new_namespace)

      line = namespace_decl_match.group(2)
      if line.find('{') != -1:
        new_namespace.seen_open_brace = True
        line = line[line.find('{') + 1:]

    # Look for a class declaration in whatever is left of the line
    # after parsing namespaces.  The regexp accounts for decorated classes
    # such as in:
    #   class LOCKABLE API Object {
    #   };
    class_decl_match = Match(
        r'^(\s*(?:template\s*<[\w\s<>,:=]*>\s*)?'
        r'(class|struct)\s+(?:[A-Z_]+\s+)*(\w+(?:::\w+)*))'
        r'(.*)$', line)
    if (class_decl_match and
        (not self.stack or self.stack[-1].open_parentheses == 0)):
      # We do not want to accept classes that are actually template arguments:
      #   template <class Ignore1,
      #             class Ignore2 = Default<Args>,
      #             template <Args> class Ignore3>
      #   void Function() {};
      #
      # To avoid template argument cases, we scan forward and look for
      # an unmatched '>'.  If we see one, assume we are inside a
      # template argument list.
      end_declaration = len(class_decl_match.group(1))
      if not self.InTemplateArgumentList(clean_lines, linenum, end_declaration):
        self.stack.append(_ClassInfo(
            class_decl_match.group(3), class_decl_match.group(2),
            clean_lines, linenum))
        line = class_decl_match.group(4)

    # If we have not yet seen the opening brace for the innermost block,
    # run checks here.
    if not self.SeenOpenBrace():
      self.stack[-1].CheckBegin(filename, clean_lines, linenum, error)

    # Update access control if we are inside a class/struct
    if self.stack and isinstance(self.stack[-1], _ClassInfo):
      classinfo = self.stack[-1]
      access_match = Match(
          r'^(.*)\b(public|private|protected|signals)(\s+(?:slots\s*)?)?'
          r':(?:[^:]|$)',
          line)
      if access_match:
        classinfo.access = access_match.group(2)

        # Check that access keywords are indented +1 space.  Skip this
        # check if the keywords are not preceded by whitespaces.
        indent = access_match.group(1)
        if (len(indent) != classinfo.class_indent + 1 and
            Match(r'^\s*$', indent)):
          if classinfo.is_struct:
            parent = 'struct ' + classinfo.name
          else:
            parent = 'class ' + classinfo.name
          slots = ''
          if access_match.group(3):
            slots = access_match.group(3)
          error(filename, linenum, 'whitespace/indent', 3,
                '%s%s: should be indented +1 space inside %s' % (
                    access_match.group(2), slots, parent))

    # Consume braces or semicolons from what's left of the line
    while True:
      # Match first brace, semicolon, or closed parenthesis.
      matched = Match(r'^[^{;)}]*([{;)}])(.*)$', line)
      if not matched:
        break

      token = matched.group(1)
      if token == '{':
        # If namespace or class hasn't seen a opening brace yet, mark
        # namespace/class head as complete.  Push a new block onto the
        # stack otherwise.
        if not self.SeenOpenBrace():
          self.stack[-1].seen_open_brace = True
        elif Match(r'^extern\s*"[^"]*"\s*\{', line):
          self.stack.append(_ExternCInfo())
        else:
          self.stack.append(_BlockInfo(True))
          if _MATCH_ASM.match(line):
            self.stack[-1].inline_asm = _BLOCK_ASM

      elif token == ';' or token == ')':
        # If we haven't seen an opening brace yet, but we already saw
        # a semicolon, this is probably a forward declaration.  Pop
        # the stack for these.
        #
        # Similarly, if we haven't seen an opening brace yet, but we
        # already saw a closing parenthesis, then these are probably
        # function arguments with extra "class" or "struct" keywords.
        # Also pop these stack for these.
        if not self.SeenOpenBrace():
          self.stack.pop()
      else:  # token == '}'
        # Perform end of block checks and pop the stack.
        if self.stack:
          self.stack[-1].CheckEnd(filename, clean_lines, linenum, error)
          self.stack.pop()
      line = matched.group(2)

  def InnermostClass(self):
    """Get class info on the top of the stack.

    Returns:
      A _ClassInfo object if we are inside a class, or None otherwise.
    """
    for i in range(len(self.stack), 0, -1):
      classinfo = self.stack[i - 1]
      if isinstance(classinfo, _ClassInfo):
        return classinfo
    return None

  def CheckCompletedBlocks(self, filename, error):
    """Checks that all classes and namespaces have been completely parsed.

    Call this when all lines in a file have been processed.
    Args:
      filename: The name of the current file.
      error: The function to call with any errors found.
    """
    # Note: This test can result in false positives if #ifdef constructs
    # get in the way of brace matching. See the testBuildClass test in
    # cpplint_unittest.py for an example of this.
    for obj in self.stack:
      if isinstance(obj, _ClassInfo):
        error(filename, obj.starting_linenum, 'build/class', 5,
              'Failed to find complete declaration of class %s' %
              obj.name)
      elif isinstance(obj, _NamespaceInfo):
        error(filename, obj.starting_linenum, 'build/namespaces', 5,
              'Failed to find complete declaration of namespace %s' %
              obj.name)


def CheckForNonStandardConstructs(filename, clean_lines, linenum,
                                  nesting_state, error):
  r"""Logs an error if we see certain non-ANSI constructs ignored by gcc-2.

  Complain about several constructs which gcc-2 accepts, but which are
  not standard C++.  Warning about these in lint is one way to ease the
  transition to new compilers.
  - put storage class first (e.g. "static const" instead of "const static").
  - "%lld" instead of %qd" in printf-type functions.
  - "%1$d" is non-standard in printf-type functions.
  - "\%" is an undefined character escape sequence.
  - text after #endif is not allowed.
  - invalid inner-style forward declaration.
  - >? and <? operators, and their >?= and <?= cousins.

  Additionally, check for constructor/destructor style violations and reference
  members, as it is very convenient to do so while checking for
  gcc-2 compliance.

  Args:
    filename: The name of the current file.
    clean_lines: A CleansedLines instance containing the file.
    linenum: The number of the line to check.
    nesting_state: A NestingState instance which maintains information about
                   the current stack of nested blocks being parsed.
    error: A callable to which errors are reported, which takes 4 arguments:
           filename, line number, error level, and message
  """

  # Remove comments from the line, but leave in strings for now.
  line = clean_lines.lines[linenum]

  if Search(r'printf\s*\(.*".*%[-+ ]?\d*q', line):
    error(filename, linenum, 'runtime/printf_format', 3,
          '%q in format strings is deprecated.  Use %ll instead.')

  if Search(r'printf\s*\(.*".*%\d+\$', line):
    error(filename, linenum, 'runtime/printf_format', 2,
          '%N$ formats are unconventional.  Try rewriting to avoid them.')

  # Remove escaped backslashes before looking for undefined escapes.
  line = line.replace('\\\\', '')

  if Search(r'("|\').*\\(%|\[|\(|{)', line):
    error(filename, linenum, 'build/printf_format', 3,
          '%, [, (, and { are undefined character escapes.  Unescape them.')

  # For the rest, work with both comments and strings removed.
  line = clean_lines.elided[linenum]

  if Search(r'\b(const|volatile|void|char|short|int|long'
            r'|float|double|signed|unsigned'
            r'|schar|u?int8|u?int16|u?int32|u?int64)'
            r'\s+(register|static|extern|typedef)\b',
            line):
    error(filename, linenum, 'build/storage_class', 5,
          'Storage class (static, extern, typedef, etc) should be first.')

  if Match(r'\s*#\s*endif\s*[^/\s]+', line):
    error(filename, linenum, 'build/endif_comment', 5,
          'Uncommented text after #endif is non-standard.  Use a comment.')

  if Match(r'\s*class\s+(\w+\s*::\s*)+\w+\s*;', line):
    error(filename, linenum, 'build/forward_decl', 5,
          'Inner-style forward declarations are invalid.  Remove this line.')

  if Search(r'(\w+|[+-]?\d+(\.\d*)?)\s*(<|>)\?=?\s*(\w+|[+-]?\d+)(\.\d*)?',
            line):
    error(filename, linenum, 'build/deprecated', 3,
          '>? and <? (max and min) operators are non-standard and deprecated.')

  if Search(r'^\s*const\s*string\s*&\s*\w+\s*;', line):
    # TODO(unknown): Could it be expanded safely to arbitrary references,
    # without triggering too many false positives? The first
    # attempt triggered 5 warnings for mostly benign code in the regtest, hence
    # the restriction.
    # Here's the original regexp, for the reference:
    # type_name = r'\w+((\s*::\s*\w+)|(\s*<\s*\w+?\s*>))?'
    # r'\s*const\s*' + type_name + '\s*&\s*\w+\s*;'
    error(filename, linenum, 'runtime/member_string_references', 2,
          'const string& members are dangerous. It is much better to use '
          'alternatives, such as pointers or simple constants.')

  # Everything else in this function operates on class declarations.
  # Return early if the top of the nesting stack is not a class, or if
  # the class head is not completed yet.
  classinfo = nesting_state.InnermostClass()
  if not classinfo or not classinfo.seen_open_brace:
    return

  # The class may have been declared with namespace or classname qualifiers.
  # The constructor and destructor will not have those qualifiers.
  base_classname = classinfo.name.split('::')[-1]

  # Look for single-argument constructors that aren't marked explicit.
  # Technically a valid construct, but against style. Also look for
  # non-single-argument constructors which are also technically valid, but
  # strongly suggest something is wrong.
  explicit_constructor_match = Match(
      r'\s+(?:inline\s+)?(explicit\s+)?(?:inline\s+)?%s\s*'
      r'\(((?:[^()]|\([^()]*\))*)\)'
      % re.escape(base_classname),
      line)

  if explicit_constructor_match:
    is_marked_explicit = explicit_constructor_match.group(1)

    if not explicit_constructor_match.group(2):
      constructor_args = []
    else:
      constructor_args = explicit_constructor_match.group(2).split(',')

    # collapse arguments so that commas in template parameter lists and function
    # argument parameter lists don't split arguments in two
    i = 0
    while i < len(constructor_args):
      constructor_arg = constructor_args[i]
      while (constructor_arg.count('<') > constructor_arg.count('>') or
             constructor_arg.count('(') > constructor_arg.count(')')):
        constructor_arg += ',' + constructor_args[i + 1]
        del constructor_args[i + 1]
      constructor_args[i] = constructor_arg
      i += 1

    variadic_args = [arg for arg in constructor_args if '&&...' in arg]
    defaulted_args = [arg for arg in constructor_args if '=' in arg]
    noarg_constructor = (not constructor_args or  # empty arg list
                         # 'void' arg specifier
                         (len(constructor_args) == 1 and
                          constructor_args[0].strip() == 'void'))
    onearg_constructor = ((len(constructor_args) == 1 and  # exactly one arg
                           not noarg_constructor) or
                          # all but at most one arg defaulted
                          (len(constructor_args) >= 1 and
                           not noarg_constructor and
                           len(defaulted_args) >= len(constructor_args) - 1) or
                          # variadic arguments with zero or one argument
                          (len(constructor_args) <= 2 and
                           len(variadic_args) >= 1))
    initializer_list_constructor = bool(
        onearg_constructor and
        Search(r'\bstd\s*::\s*initializer_list\b', constructor_args[0]))
    copy_constructor = bool(
        onearg_constructor and
        Match(r'(const\s+)?%s(\s*<[^>]*>)?(\s+const)?\s*(?:<\w+>\s*)?&'
              % re.escape(base_classname), constructor_args[0].strip()))

    if (not is_marked_explicit and
        onearg_constructor and
        not initializer_list_constructor and
        not copy_constructor):
      if defaulted_args or variadic_args:
        error(filename, linenum, 'runtime/explicit', 5,
              'Constructors callable with one argument '
              'should be marked explicit.')
      else:
        error(filename, linenum, 'runtime/explicit', 5,
              'Single-parameter constructors should be marked explicit.')
    elif is_marked_explicit and not onearg_constructor:
      if noarg_constructor:
        error(filename, linenum, 'runtime/explicit', 5,
              'Zero-parameter constructors should not be marked explicit.')
      else:
        error(filename, linenum, 'runtime/explicit', 0,
              'Constructors that require multiple arguments '
              'should not be marked explicit.')


def CheckSpacingForFunctionCall(filename, clean_lines, linenum, error):
  """Checks for the correctness of various spacing around function calls.

  Args:
    filename: The name of the current file.
    clean_lines: A CleansedLines instance containing the file.
    linenum: The number of the line to check.
    error: The function to call with any errors found.
  """
  line = clean_lines.elided[linenum]

  # Since function calls often occur inside if/for/while/switch
  # expressions - which have their own, more liberal conventions - we
  # first see if we should be looking inside such an expression for a
  # function call, to which we can apply more strict standards.
  fncall = line    # if there's no control flow construct, look at whole line
  for pattern in (r'\bif\s*\((.*)\)\s*{',
                  r'\bfor\s*\((.*)\)\s*{',
                  r'\bwhile\s*\((.*)\)\s*[{;]',
                  r'\bswitch\s*\((.*)\)\s*{'):
    match = Search(pattern, line)
    if match:
      fncall = match.group(1)    # look inside the parens for function calls
      break

  # Except in if/for/while/switch, there should never be space
  # immediately inside parens (eg "f( 3, 4 )").  We make an exception
  # for nested parens ( (a+b) + c ).  Likewise, there should never be
  # a space before a ( when it's a function argument.  I assume it's a
  # function argument when the char before the whitespace is legal in
  # a function name (alnum + _) and we're not starting a macro. Also ignore
  # pointers and references to arrays and functions coz they're too tricky:
  # we use a very simple way to recognize these:
  # " (something)(maybe-something)" or
  # " (something)(maybe-something," or
  # " (something)[something]"
  # Note that we assume the contents of [] to be short enough that
  # they'll never need to wrap.
  if (  # Ignore control structures.
      not Search(r'\b(if|for|while|switch|return|new|delete|catch|sizeof)\b',
                 fncall) and
      # Ignore pointers/references to functions.
      not Search(r' \([^)]+\)\([^)]*(\)|,$)', fncall) and
      # Ignore pointers/references to arrays.
      not Search(r' \([^)]+\)\[[^\]]+\]', fncall)):
    if Search(r'\w\s*\(\s(?!\s*\\$)', fncall):      # a ( used for a fn call
      error(filename, linenum, 'whitespace/parens', 4,
            'Extra space after ( in function call')
    elif Search(r'\(\s+(?!(\s*\\)|\()', fncall):
      error(filename, linenum, 'whitespace/parens', 2,
            'Extra space after (')
    if (Search(r'\w\s+\(', fncall) and
        not Search(r'#\s*define|typedef|using\s+\w+\s*=', fncall) and
        not Search(r'\w\s+\((\w+::)*\*\w+\)\(', fncall) and
        not Search(r'\bcase\s+\(', fncall)):
      # TODO(unknown): Space after an operator function seem to be a common
      # error, silence those for now by restricting them to highest verbosity.
      if Search(r'\boperator_*\b', line):
        error(filename, linenum, 'whitespace/parens', 0,
              'Extra space before ( in function call')
      else:
        error(filename, linenum, 'whitespace/parens', 4,
              'Extra space before ( in function call')
    # If the ) is followed only by a newline or a { + newline, assume it's
    # part of a control statement (if/while/etc), and don't complain
    if Search(r'[^)]\s+\)\s*[^{\s]', fncall):
      # If the closing parenthesis is preceded by only whitespaces,
      # try to give a more descriptive error message.
      if Search(r'^\s+\)', fncall):
        error(filename, linenum, 'whitespace/parens', 2,
              'Closing ) should be moved to the previous line')
      else:
        error(filename, linenum, 'whitespace/parens', 2,
              'Extra space before )')


def IsBlankLine(line):
  """Returns true if the given line is blank.

  We consider a line to be blank if the line is empty or consists of
  only white spaces.

  Args:
    line: A line of a string.

  Returns:
    True, if the given line is blank.
  """
  return not line or line.isspace()


def CheckForNamespaceIndentation(filename, nesting_state, clean_lines, line,
                                 error):
  is_namespace_indent_item = (
      len(nesting_state.stack) > 1 and
      nesting_state.stack[-1].check_namespace_indentation and
      isinstance(nesting_state.previous_stack_top, _NamespaceInfo) and
      nesting_state.previous_stack_top == nesting_state.stack[-2])

  if ShouldCheckNamespaceIndentation(nesting_state, is_namespace_indent_item,
                                     clean_lines.elided, line):
    CheckItemIndentationInNamespace(filename, clean_lines.elided,
                                    line, error)


def CheckForFunctionLengths(filename, clean_lines, linenum,
                            function_state, error):
  """Reports for long function bodies.

  For an overview why this is done, see:
  http://google-styleguide.googlecode.com/svn/trunk/cppguide.xml#Write_Short_Functions

  Uses a simplistic algorithm assuming other style guidelines
  (especially spacing) are followed.
  Only checks unindented functions, so class members are unchecked.
  Trivial bodies are unchecked, so constructors with huge initializer lists
  may be missed.
  Blank/comment lines are not counted so as to avoid encouraging the removal
  of vertical space and comments just to get through a lint check.
  NOLINT *on the last line of a function* disables this check.

  Args:
    filename: The name of the current file.
    clean_lines: A CleansedLines instance containing the file.
    linenum: The number of the line to check.
    function_state: Current function name and lines in body so far.
    error: The function to call with any errors found.
  """
  lines = clean_lines.lines
  line = lines[linenum]
  joined_line = ''

  starting_func = False
  regexp = r'(\w(\w|::|\*|\&|\s)*)\('  # decls * & space::name( ...
  match_result = Match(regexp, line)
  if match_result:
    # If the name is all caps and underscores, figure it's a macro and
    # ignore it, unless it's TEST or TEST_F.
    function_name = match_result.group(1).split()[-1]
    if function_name == 'TEST' or function_name == 'TEST_F' or (
        not Match(r'[A-Z_]+$', function_name)):
      starting_func = True

  if starting_func:
    body_found = False
    for start_linenum in range(linenum, clean_lines.NumLines()):
      start_line = lines[start_linenum]
      joined_line += ' ' + start_line.lstrip()
      if Search(r'(;|})', start_line):  # Declarations and trivial functions
        body_found = True
        break                              # ... ignore
      elif Search(r'{', start_line):
        body_found = True
        function = Search(r'((\w|:)*)\(', line).group(1)
        if Match(r'TEST', function):    # Handle TEST... macros
          parameter_regexp = Search(r'(\(.*\))', joined_line)
          if parameter_regexp:             # Ignore bad syntax
            function += parameter_regexp.group(1)
        else:
          function += '()'
        function_state.Begin(function)
        break
    if not body_found:
      # No body for the function (or evidence of a non-function) was found.
      error(filename, linenum, 'readability/fn_size', 5,
            'Lint failed to find start of function body.')
  elif Match(r'^\}\s*$', line):  # function end
    function_state.Check(error, filename, linenum)
    function_state.End()
  elif not Match(r'^\s*$', line):
    function_state.Count()  # Count non-blank/non-comment lines.


_RE_PATTERN_TODO = re.compile(r'^//(\s*)TODO(\(.+?\))?:?(\s|$)?')


def CheckComment(line, filename, linenum, next_line_start, error):
  """Checks for common mistakes in comments.

  Args:
    line: The line in question.
    filename: The name of the current file.
    linenum: The number of the line to check.
    next_line_start: The first non-whitespace column of the next line.
    error: The function to call with any errors found.
  """
  commentpos = line.find('//')
  if commentpos != -1:
    # Check if the // may be in quotes.  If so, ignore it
    # Comparisons made explicit for clarity -- pylint: disable=g-explicit-bool-comparison
    if (line.count('"', 0, commentpos) -
        line.count('\\"', 0, commentpos)) % 2 == 0:   # not in quotes
      # Allow one space for new scopes, two spaces otherwise:
      if (not (Match(r'^.*{ *//', line) and next_line_start == commentpos) and
          ((commentpos >= 1 and
            line[commentpos-1] not in string.whitespace) or
           (commentpos >= 2 and
            line[commentpos-2] not in string.whitespace))):
        error(filename, linenum, 'whitespace/comments', 2,
              'At least two spaces is best between code and comments')

      # Checks for common mistakes in TODO comments.
      comment = line[commentpos:]
      match = _RE_PATTERN_TODO.match(comment)
      if match:
        # One whitespace is correct; zero whitespace is handled elsewhere.
        leading_whitespace = match.group(1)
        if len(leading_whitespace) > 1:
          error(filename, linenum, 'whitespace/todo', 2,
                'Too many spaces before TODO')

        username = match.group(2)
        if not username:
          error(filename, linenum, 'readability/todo', 2,
                'Missing username in TODO; it should look like '
                '"// TODO(my_username): Stuff."')

        middle_whitespace = match.group(3)
        # Comparisons made explicit for correctness -- pylint: disable=g-explicit-bool-comparison
        if middle_whitespace != ' ' and middle_whitespace != '':
          error(filename, linenum, 'whitespace/todo', 2,
                'TODO(my_username) should be followed by a space')

      # If the comment contains an alphanumeric character, there
      # should be a space somewhere between it and the // unless
      # it's a /// or //! Doxygen comment.
      if (Match(r'//[^ ]*\w', comment) and
          not Match(r'(///|//\!)(\s+|$)', comment)):
        error(filename, linenum, 'whitespace/comments', 4,
              'Should have a space between // and comment')


def CheckAccess(filename, clean_lines, linenum, nesting_state, error):
  """Checks for improper use of DISALLOW* macros.

  Args:
    filename: The name of the current file.
    clean_lines: A CleansedLines instance containing the file.
    linenum: The number of the line to check.
    nesting_state: A NestingState instance which maintains information about
                   the current stack of nested blocks being parsed.
    error: The function to call with any errors found.
  """
  line = clean_lines.elided[linenum]  # get rid of comments and strings

  matched = Match((r'\s*(DISALLOW_COPY_AND_ASSIGN|'
                   r'DISALLOW_IMPLICIT_CONSTRUCTORS)'), line)
  if not matched:
    return
  if nesting_state.stack and isinstance(nesting_state.stack[-1], _ClassInfo):
    if nesting_state.stack[-1].access != 'private':
      error(filename, linenum, 'readability/constructors', 3,
            '%s must be in the private: section' % matched.group(1))

  else:
    # Found DISALLOW* macro outside a class declaration, or perhaps it
    # was used inside a function when it should have been part of the
    # class declaration.  We could issue a warning here, but it
    # probably resulted in a compiler error already.
    pass


def CheckSpacing(filename, clean_lines, linenum, nesting_state, error):
  """Checks for the correctness of various spacing issues in the code.

  Things we check for: spaces around operators, spaces after
  if/for/while/switch, no spaces around parens in function calls, two
  spaces between code and comment, don't start a block with a blank
  line, don't end a function with a blank line, don't add a blank line
  after public/protected/private, don't have too many blank lines in a row.

  Args:
    filename: The name of the current file.
    clean_lines: A CleansedLines instance containing the file.
    linenum: The number of the line to check.
    nesting_state: A NestingState instance which maintains information about
                   the current stack of nested blocks being parsed.
    error: The function to call with any errors found.
  """

  # Don't use "elided" lines here, otherwise we can't check commented lines.
  # Don't want to use "raw" either, because we don't want to check inside C++11
  # raw strings,
  raw = clean_lines.lines_without_raw_strings
  line = raw[linenum]

  # Before nixing comments, check if the line is blank for no good
  # reason.  This includes the first line after a block is opened, and
  # blank lines at the end of a function (ie, right before a line like '}'
  #
  # Skip all the blank line checks if we are immediately inside a
  # namespace body.  In other words, don't issue blank line warnings
  # for this block:
  #   namespace {
  #
  #   }
  #
  # A warning about missing end of namespace comments will be issued instead.
  #
  # Also skip blank line checks for 'extern "C"' blocks, which are formatted
  # like namespaces.
  if (IsBlankLine(line) and
      not nesting_state.InNamespaceBody() and
      not nesting_state.InExternC()):
    elided = clean_lines.elided
    prev_line = elided[linenum - 1]
    prevbrace = prev_line.rfind('{')
    # TODO(unknown): Don't complain if line before blank line, and line after,
    #                both start with alnums and are indented the same amount.
    #                This ignores whitespace at the start of a namespace block
    #                because those are not usually indented.
    if prevbrace != -1 and prev_line[prevbrace:].find('}') == -1:
      # OK, we have a blank line at the start of a code block.  Before we
      # complain, we check if it is an exception to the rule: The previous
      # non-empty line has the parameters of a function header that are indented
      # 4 spaces (because they did not fit in a 80 column line when placed on
      # the same line as the function name).  We also check for the case where
      # the previous line is indented 6 spaces, which may happen when the
      # initializers of a constructor do not fit into a 80 column line.
      exception = False
      if Match(r' {6}\w', prev_line):  # Initializer list?
        # We are looking for the opening column of initializer list, which
        # should be indented 4 spaces to cause 6 space indentation afterwards.
        search_position = linenum-2
        while (search_position >= 0
               and Match(r' {6}\w', elided[search_position])):
          search_position -= 1
        exception = (search_position >= 0
                     and elided[search_position][:5] == '    :')
      else:
        # Search for the function arguments or an initializer list.  We use a
        # simple heuristic here: If the line is indented 4 spaces; and we have a
        # closing paren, without the opening paren, followed by an opening brace
        # or colon (for initializer lists) we assume that it is the last line of
        # a function header.  If we have a colon indented 4 spaces, it is an
        # initializer list.
        exception = (Match(r' {4}\w[^\(]*\)\s*(const\s*)?(\{\s*$|:)',
                           prev_line)
                     or Match(r' {4}:', prev_line))

      if not exception:
        error(filename, linenum, 'whitespace/blank_line', 2,
              'Redundant blank line at the start of a code block '
              'should be deleted.')
    # Ignore blank lines at the end of a block in a long if-else
    # chain, like this:
    #   if (condition1) {
    #     // Something followed by a blank line
    #
    #   } else if (condition2) {
    #     // Something else
    #   }
    if linenum + 1 < clean_lines.NumLines():
      next_line = raw[linenum + 1]
      if (next_line
          and Match(r'\s*}', next_line)
          and next_line.find('} else ') == -1):
        error(filename, linenum, 'whitespace/blank_line', 3,
              'Redundant blank line at the end of a code block '
              'should be deleted.')

    matched = Match(r'\s*(public|protected|private):', prev_line)
    if matched:
      error(filename, linenum, 'whitespace/blank_line', 3,
            'Do not leave a blank line after "%s:"' % matched.group(1))

  # Next, check comments
  next_line_start = 0
  if linenum + 1 < clean_lines.NumLines():
    next_line = raw[linenum + 1]
    next_line_start = len(next_line) - len(next_line.lstrip())
  CheckComment(line, filename, linenum, next_line_start, error)

  # get rid of comments and strings
  line = clean_lines.elided[linenum]

  # You shouldn't have spaces before your brackets, except maybe after
  # 'delete []' or 'return []() {};'
  if Search(r'\w\s+\[', line) and not Search(r'(?:delete|return)\s+\[', line):
    error(filename, linenum, 'whitespace/braces', 5,
          'Extra space before [')

  # In range-based for, we wanted spaces before and after the colon, but
  # not around "::" tokens that might appear.
  if (Search(r'for *\(.*[^:]:[^: ]', line) or
      Search(r'for *\(.*[^: ]:[^:]', line)):
    error(filename, linenum, 'whitespace/forcolon', 2,
          'Missing space around colon in range-based for loop')


def CheckOperatorSpacing(filename, clean_lines, linenum, error):
  """Checks for horizontal spacing around operators.

  Args:
    filename: The name of the current file.
    clean_lines: A CleansedLines instance containing the file.
    linenum: The number of the line to check.
    error: The function to call with any errors found.
  """
  line = clean_lines.elided[linenum]

  # Don't try to do spacing checks for operator methods.  Do this by
  # replacing the troublesome characters with something else,
  # preserving column position for all other characters.
  #
  # The replacement is done repeatedly to avoid false positives from
  # operators that call operators.
  while True:
    match = Match(r'^(.*\boperator\b)(\S+)(\s*\(.*)$', line)
    if match:
      line = match.group(1) + ('_' * len(match.group(2))) + match.group(3)
    else:
      break

  # We allow no-spaces around = within an if: "if ( (a=Foo()) == 0 )".
  # Otherwise not.  Note we only check for non-spaces on *both* sides;
  # sometimes people put non-spaces on one side when aligning ='s among
  # many lines (not that this is behavior that I approve of...)
  if ((Search(r'[\w.]=', line) or
       Search(r'=[\w.]', line))
      and not Search(r'\b(if|while|for) ', line)
      # Operators taken from [lex.operators] in C++11 standard.
      and not Search(r'(>=|<=|==|!=|&=|\^=|\|=|\+=|\*=|\/=|\%=)', line)
      and not Search(r'operator=', line)):
    error(filename, linenum, 'whitespace/operators', 4,
          'Missing spaces around =')

  # It's ok not to have spaces around binary operators like + - * /, but if
  # there's too little whitespace, we get concerned.  It's hard to tell,
  # though, so we punt on this one for now.  TODO.

  # You should always have whitespace around binary operators.
  #
  # Check <= and >= first to avoid false positives with < and >, then
  # check non-include lines for spacing around < and >.
  #
  # If the operator is followed by a comma, assume it's be used in a
  # macro context and don't do any checks.  This avoids false
  # positives.
  #
  # Note that && is not included here.  Those are checked separately
  # in CheckRValueReference
  match = Search(r'[^<>=!\s](==|!=|<=|>=|\|\|)[^<>=!\s,;\)]', line)
  if match:
    error(filename, linenum, 'whitespace/operators', 3,
          'Missing spaces around %s' % match.group(1))
  elif not Match(r'#.*include', line):
    # Look for < that is not surrounded by spaces.  This is only
    # triggered if both sides are missing spaces, even though
    # technically should should flag if at least one side is missing a
    # space.  This is done to avoid some false positives with shifts.
    match = Match(r'^(.*[^\s<])<[^\s=<,]', line)
    if match:
      (_, _, end_pos) = CloseExpression(
          clean_lines, linenum, len(match.group(1)))
      if end_pos <= -1:
        error(filename, linenum, 'whitespace/operators', 3,
              'Missing spaces around <')

    # Look for > that is not surrounded by spaces.  Similar to the
    # above, we only trigger if both sides are missing spaces to avoid
    # false positives with shifts.
    match = Match(r'^(.*[^-\s>])>[^\s=>,]', line)
    if match:
      (_, _, start_pos) = ReverseCloseExpression(
          clean_lines, linenum, len(match.group(1)))
      if start_pos <= -1:
        error(filename, linenum, 'whitespace/operators', 3,
              'Missing spaces around >')

  # We allow no-spaces around << when used like this: 10<<20, but
  # not otherwise (particularly, not when used as streams)
  #
  # We also allow operators following an opening parenthesis, since
  # those tend to be macros that deal with operators.
  match = Search(r'(operator|[^\s(<])(?:L|UL|ULL|l|ul|ull)?<<([^\s,=<])', line)
  if (match and not (match.group(1).isdigit() and match.group(2).isdigit()) and
      not (match.group(1) == 'operator' and match.group(2) == ';')):
    error(filename, linenum, 'whitespace/operators', 3,
          'Missing spaces around <<')

  # We allow no-spaces around >> for almost anything.  This is because
  # C++11 allows ">>" to close nested templates, which accounts for
  # most cases when ">>" is not followed by a space.
  #
  # We still warn on ">>" followed by alpha character, because that is
  # likely due to ">>" being used for right shifts, e.g.:
  #   value >> alpha
  #
  # When ">>" is used to close templates, the alphanumeric letter that
  # follows would be part of an identifier, and there should still be
  # a space separating the template type and the identifier.
  #   type<type<type>> alpha
  match = Search(r'>>[a-zA-Z_]', line)
  if match:
    error(filename, linenum, 'whitespace/operators', 3,
          'Missing spaces around >>')

  # There shouldn't be space around unary operators
  match = Search(r'(!\s|~\s|[\s]--[\s;]|[\s]\+\+[\s;])', line)
  if match:
    error(filename, linenum, 'whitespace/operators', 4,
          'Extra space for operator %s' % match.group(1))


def CheckParenthesisSpacing(filename, clean_lines, linenum, error):
  """Checks for horizontal spacing around parentheses.

  Args:
    filename: The name of the current file.
    clean_lines: A CleansedLines instance containing the file.
    linenum: The number of the line to check.
    error: The function to call with any errors found.
  """
  line = clean_lines.elided[linenum]

  # No spaces after an if, while, switch, or for
  match = Search(r' (if\(|for\(|while\(|switch\()', line)
  if match:
    error(filename, linenum, 'whitespace/parens', 5,
          'Missing space before ( in %s' % match.group(1))

  # For if/for/while/switch, the left and right parens should be
  # consistent about how many spaces are inside the parens, and
  # there should either be zero or one spaces inside the parens.
  # We don't want: "if ( foo)" or "if ( foo   )".
  # Exception: "for ( ; foo; bar)" and "for (foo; bar; )" are allowed.
  match = Search(r'\b(if|for|while|switch)\s*'
                 r'\(([ ]*)(.).*[^ ]+([ ]*)\)\s*{\s*$',
                 line)
  if match:
    if len(match.group(2)) != len(match.group(4)):
      if not (match.group(3) == ';' and
              len(match.group(2)) == 1 + len(match.group(4)) or
              not match.group(2) and Search(r'\bfor\s*\(.*; \)', line)):
        error(filename, linenum, 'whitespace/parens', 5,
              'Mismatching spaces inside () in %s' % match.group(1))
    if len(match.group(2)) not in [0, 1]:
      error(filename, linenum, 'whitespace/parens', 5,
            'Should have zero or one spaces inside ( and ) in %s' %
            match.group(1))


def CheckCommaSpacing(filename, clean_lines, linenum, error):
  """Checks for horizontal spacing near commas and semicolons.

  Args:
    filename: The name of the current file.
    clean_lines: A CleansedLines instance containing the file.
    linenum: The number of the line to check.
    error: The function to call with any errors found.
  """
  raw = clean_lines.lines_without_raw_strings
  line = clean_lines.elided[linenum]

  # You should always have a space after a comma (either as fn arg or operator)
  #
  # This does not apply when the non-space character following the
  # comma is another comma, since the only time when that happens is
  # for empty macro arguments.
  #
  # We run this check in two passes: first pass on elided lines to
  # verify that lines contain missing whitespaces, second pass on raw
  # lines to confirm that those missing whitespaces are not due to
  # elided comments.
  if (Search(r',[^,\s]', ReplaceAll(r'\boperator\s*,\s*\(', 'F(', line)) and
      Search(r',[^,\s]', raw[linenum])):
    error(filename, linenum, 'whitespace/comma', 3,
          'Missing space after ,')

  # You should always have a space after a semicolon
  # except for few corner cases
  # TODO(unknown): clarify if 'if (1) { return 1;}' is requires one more
  # space after ;
  if Search(r';[^\s};\\)/]', line):
    error(filename, linenum, 'whitespace/semicolon', 3,
          'Missing space after ;')


def CheckBracesSpacing(filename, clean_lines, linenum, error):
  """Checks for horizontal spacing near commas.

  Args:
    filename: The name of the current file.
    clean_lines: A CleansedLines instance containing the file.
    linenum: The number of the line to check.
    error: The function to call with any errors found.
  """
  line = clean_lines.elided[linenum]

  # Except after an opening paren, or after another opening brace (in case of
  # an initializer list, for instance), you should have spaces before your
  # braces. And since you should never have braces at the beginning of a line,
  # this is an easy test.
  match = Match(r'^(.*[^ ({>]){', line)
  if match:
    # Try a bit harder to check for brace initialization.  This
    # happens in one of the following forms:
    #   Constructor() : initializer_list_{} { ... }
    #   Constructor{}.MemberFunction()
    #   Type variable{};
    #   FunctionCall(type{}, ...);
    #   LastArgument(..., type{});
    #   LOG(INFO) << type{} << " ...";
    #   map_of_type[{...}] = ...;
    #   ternary = expr ? new type{} : nullptr;
    #   OuterTemplate<InnerTemplateConstructor<Type>{}>
    #
    # We check for the character following the closing brace, and
    # silence the warning if it's one of those listed above, i.e.
    # "{.;,)<>]:".
    #
    # To account for nested initializer list, we allow any number of
    # closing braces up to "{;,)<".  We can't simply silence the
    # warning on first sight of closing brace, because that would
    # cause false negatives for things that are not initializer lists.
    #   Silence this:         But not this:
    #     Outer{                if (...) {
    #       Inner{...}            if (...){  // Missing space before {
    #     };                    }
    #
    # There is a false negative with this approach if people inserted
    # spurious semicolons, e.g. "if (cond){};", but we will catch the
    # spurious semicolon with a separate check.
    (endline, endlinenum, endpos) = CloseExpression(
        clean_lines, linenum, len(match.group(1)))
    trailing_text = ''
    if endpos > -1:
      trailing_text = endline[endpos:]
    for offset in xrange(endlinenum + 1,
                         min(endlinenum + 3, clean_lines.NumLines() - 1)):
      trailing_text += clean_lines.elided[offset]
    if not Match(r'^[\s}]*[{.;,)<>\]:]', trailing_text):
      error(filename, linenum, 'whitespace/braces', 5,
            'Missing space before {')

  # Make sure '} else {' has spaces.
  if Search(r'}else', line):
    error(filename, linenum, 'whitespace/braces', 5,
          'Missing space before else')

  # You shouldn't have a space before a semicolon at the end of the line.
  # There's a special case for "for" since the style guide allows space before
  # the semicolon there.
  if Search(r':\s*;\s*$', line):
    error(filename, linenum, 'whitespace/semicolon', 5,
          'Semicolon defining empty statement. Use {} instead.')
  elif Search(r'^\s*;\s*$', line):
    error(filename, linenum, 'whitespace/semicolon', 5,
          'Line contains only semicolon. If this should be an empty statement, '
          'use {} instead.')
  elif (Search(r'\s+;\s*$', line) and
        not Search(r'\bfor\b', line)):
    error(filename, linenum, 'whitespace/semicolon', 5,
          'Extra space before last semicolon. If this should be an empty '
          'statement, use {} instead.')


def IsDecltype(clean_lines, linenum, column):
  """Check if the token ending on (linenum, column) is decltype().

  Args:
    clean_lines: A CleansedLines instance containing the file.
    linenum: the number of the line to check.
    column: end column of the token to check.
  Returns:
    True if this token is decltype() expression, False otherwise.
  """
  (text, _, start_col) = ReverseCloseExpression(clean_lines, linenum, column)
  if start_col < 0:
    return False
  if Search(r'\bdecltype\s*$', text[0:start_col]):
    return True
  return False


def IsTemplateParameterList(clean_lines, linenum, column):
  """Check if the token ending on (linenum, column) is the end of template<>.

  Args:
    clean_lines: A CleansedLines instance containing the file.
    linenum: the number of the line to check.
    column: end column of the token to check.
  Returns:
    True if this token is end of a template parameter list, False otherwise.
  """
  (_, startline, startpos) = ReverseCloseExpression(
      clean_lines, linenum, column)
  if (startpos > -1 and
      Search(r'\btemplate\s*$', clean_lines.elided[startline][0:startpos])):
    return True
  return False


def IsRValueType(typenames, clean_lines, nesting_state, linenum, column):
  """Check if the token ending on (linenum, column) is a type.

  Assumes that text to the right of the column is "&&" or a function
  name.

  Args:
    typenames: set of type names from template-argument-list.
    clean_lines: A CleansedLines instance containing the file.
    nesting_state: A NestingState instance which maintains information about
                   the current stack of nested blocks being parsed.
    linenum: the number of the line to check.
    column: end column of the token to check.
  Returns:
    True if this token is a type, False if we are not sure.
  """
  prefix = clean_lines.elided[linenum][0:column]

  # Get one word to the left.  If we failed to do so, this is most
  # likely not a type, since it's unlikely that the type name and "&&"
  # would be split across multiple lines.
  match = Match(r'^(.*)(\b\w+|[>*)&])\s*$', prefix)
  if not match:
    return False

  # Check text following the token.  If it's "&&>" or "&&," or "&&...", it's
  # most likely a rvalue reference used inside a template.
  suffix = clean_lines.elided[linenum][column:]
  if Match(r'&&\s*(?:[>,]|\.\.\.)', suffix):
    return True

  # Check for known types and end of templates:
  #   int&& variable
  #   vector<int>&& variable
  #
  # Because this function is called recursively, we also need to
  # recognize pointer and reference types:
  #   int* Function()
  #   int& Function()
  symbol_match = Match(r'^(.*)([>*&])\s*$', prefix)
  if symbol_match and symbol_match.group(2) in ['>', '*', '&']:
    return True

  known_types = ['char', 'char16_t', 'char32_t', 'wchar_t', 'bool',
                 'short', 'int', 'long', 'signed', 'unsigned',
                 'float', 'double', 'void', 'auto']
  last_word_match = Search(r'((\w|::)+)(\s*)$', prefix)
  if last_word_match:
    last_word = last_word_match.group(1)
    before_last_word = prefix[:-len(last_word_match.group(0))]
    if last_word in typenames or last_word in known_types:
      return True

  # If we see a close parenthesis, look for decltype on the other side.
  # decltype would unambiguously identify a type, anything else is
  # probably a parenthesized expression and not a type.
  if symbol_match and symbol_match.group(2) == ')':
    return IsDecltype(
        clean_lines, linenum, len(match.group(1)) + len(match.group(2)) - 1)

  # Check for casts and cv-qualifiers.
  #   match.group(1)  remainder
  #   --------------  ---------
  #   const_cast<     type&&
  #   const           type&&
  #   type            const&&
  if Search(r'\b(?:const_cast\s*<|static_cast\s*<|dynamic_cast\s*<|'
            r'reinterpret_cast\s*<|\w+\s)\s*$',
            match.group(1)):
    return True

  # Look for a preceding symbol that might help differentiate the context.
  # These are the cases that would be ambiguous:
  #   match.group(1)  remainder
  #   --------------  ---------
  #   Call         (   expression &&
  #   Declaration  (   type&&
  #   sizeof       (   type&&
  #   if           (   expression &&
  #   while        (   expression &&
  #   for          (   type&&
  #   for(         ;   expression &&
  #   statement    ;   type&&
  #   block        {   type&&
  #   constructor  {   expression &&
  start = linenum
  line = before_last_word if last_word_match else match.group(1)
  match_symbol = None
  while start >= 0:
    # We want to skip over identifiers and commas to get to a symbol.
    # Commas are skipped so that we can find the opening parenthesis
    # for function parameter lists.
    match_symbol = Match(r'^(.*)([^\w\s,:&*])[\w\s,:&*]*$', line)
    if match_symbol:
      break
    start -= 1
    line = clean_lines.elided[start]

  if not match_symbol:
    # Probably the first statement in the file is an rvalue reference
    return True

  if match_symbol.group(2) == '}':
    # Found closing brace, probably an indicate of this:
    #   block{} type&&
    return True

  if match_symbol.group(2) == ';':
    # Found semicolon, probably one of these:
    #   for(; expression &&
    #   statement; type&&

    # Look for the previous 'for(' in the previous lines.
    before_text = match_symbol.group(1)
    for i in xrange(start - 1, max(start - 6, 0), -1):
      before_text = clean_lines.elided[i] + before_text
    if Search(r'for\s*\([^{};]*$', before_text):
      # This is the condition inside a for-loop
      return False

    # Did not find a for-init-statement before this semicolon, so this
    # is probably a new statement and not a condition.
    return True

  if match_symbol.group(2) == '{':
    # Found opening brace, probably one of these:
    #   block{ type&& = ... ; }
    #   constructor{ expression && expression }

    # Look for a closing brace or a semicolon.  If we see a semicolon
    # first, this is probably a rvalue reference.
    line = clean_lines.elided[start][0:len(match_symbol.group(1)) + 1]
    end = start
    depth = 1
    while True:
      for ch in line:
        if ch == ';':
          return True
        elif ch == '{':
          depth += 1
        elif ch == '}':
          depth -= 1
          if depth == 0:
            return False
      end += 1
      if end >= clean_lines.NumLines():
        break
      line = clean_lines.elided[end]
    # Incomplete program?
    return False

  if match_symbol.group(2) == '(':
    # Opening parenthesis.  Need to check what's to the left of the
    # parenthesis.  Look back one extra line for additional context.
    before_text = match_symbol.group(1)
    if linenum > 1:
      before_text = clean_lines.elided[linenum - 1] + before_text
    before_text = match_symbol.group(1)

    # Patterns that are likely to be types:
    #   [](type&&
    #   for (type&&
    #   sizeof(type&&
    #   operator=(type&&
    #
    if Search(r'(?:\]|\bfor|\bsizeof|\boperator\s*\S+\s*)\s*$', before_text):
      return True

    # Patterns that are likely to be expressions:
    #   if (expression &&
    #   while (expression &&
    #   : initializer(expression &&
    #   , initializer(expression &&
    #   ( FunctionCall(expression &&
    #   + FunctionCall(expression &&
    #   + (expression &&
    #
    # The last '+' represents operators such as '+' and '-'.
    if Search(r'(?:\bif|\bwhile|[-+=%^(<!?:,&*]\s*)$', before_text):
      return False

    # Something else.  Check that tokens to the left look like
    #   return_type function_name
    match_func = Match(r'^(.*\S.*)\s+\w(?:\w|::)*(?:<[^<>]*>)?\s*$',
                       match_symbol.group(1))
    if match_func:
      # Check for constructors, which don't have return types.
      if Search(r'\b(?:explicit|inline)$', match_func.group(1)):
        return True
      implicit_constructor = Match(r'\s*(\w+)\((?:const\s+)?(\w+)', prefix)
      if (implicit_constructor and
          implicit_constructor.group(1) == implicit_constructor.group(2)):
        return True
      return IsRValueType(typenames, clean_lines, nesting_state, linenum,
                          len(match_func.group(1)))

    # Nothing before the function name.  If this is inside a block scope,
    # this is probably a function call.
    return not (nesting_state.previous_stack_top and
                nesting_state.previous_stack_top.IsBlockInfo())

  if match_symbol.group(2) == '>':
    # Possibly a closing bracket, check that what's on the other side
    # looks like the start of a template.
    return IsTemplateParameterList(
        clean_lines, start, len(match_symbol.group(1)))

  # Some other symbol, usually something like "a=b&&c".  This is most
  # likely not a type.
  return False


def IsDeletedOrDefault(clean_lines, linenum):
  """Check if current constructor or operator is deleted or default.

  Args:
    clean_lines: A CleansedLines instance containing the file.
    linenum: The number of the line to check.
  Returns:
    True if this is a deleted or default constructor.
  """
  open_paren = clean_lines.elided[linenum].find('(')
  if open_paren < 0:
    return False
  (close_line, _, close_paren) = CloseExpression(
      clean_lines, linenum, open_paren)
  if close_paren < 0:
    return False
  return Match(r'\s*=\s*(?:delete|default)\b', close_line[close_paren:])


def IsRValueAllowed(clean_lines, linenum, typenames):
  """Check if RValue reference is allowed on a particular line.

  Args:
    clean_lines: A CleansedLines instance containing the file.
    linenum: The number of the line to check.
    typenames: set of type names from template-argument-list.
  Returns:
    True if line is within the region where RValue references are allowed.
  """
  # Allow region marked by PUSH/POP macros
  for i in xrange(linenum, 0, -1):
    line = clean_lines.elided[i]
    if Match(r'GOOGLE_ALLOW_RVALUE_REFERENCES_(?:PUSH|POP)', line):
      if not line.endswith('PUSH'):
        return False
      for j in xrange(linenum, clean_lines.NumLines(), 1):
        line = clean_lines.elided[j]
        if Match(r'GOOGLE_ALLOW_RVALUE_REFERENCES_(?:PUSH|POP)', line):
          return line.endswith('POP')

  # Allow operator=
  line = clean_lines.elided[linenum]
  if Search(r'\boperator\s*=\s*\(', line):
    return IsDeletedOrDefault(clean_lines, linenum)

  # Allow constructors
  match = Match(r'\s*(?:[\w<>]+::)*([\w<>]+)\s*::\s*([\w<>]+)\s*\(', line)
  if match and match.group(1) == match.group(2):
    return IsDeletedOrDefault(clean_lines, linenum)
  if Search(r'\b(?:explicit|inline)\s+[\w<>]+\s*\(', line):
    return IsDeletedOrDefault(clean_lines, linenum)

  if Match(r'\s*[\w<>]+\s*\(', line):
    previous_line = 'ReturnType'
    if linenum > 0:
      previous_line = clean_lines.elided[linenum - 1]
    if Match(r'^\s*$', previous_line) or Search(r'[{}:;]\s*$', previous_line):
      return IsDeletedOrDefault(clean_lines, linenum)

  # Reject types not mentioned in template-argument-list
  while line:
    match = Match(r'^.*?(\w+)\s*&&(.*)$', line)
    if not match:
      break
    if match.group(1) not in typenames:
      return False
    line = match.group(2)

  # All RValue types that were in template-argument-list should have
  # been removed by now.  Those were allowed, assuming that they will
  # be forwarded.
  #
  # If there are no remaining RValue types left (i.e. types that were
  # not found in template-argument-list), flag those as not allowed.
  return line.find('&&') < 0


def GetTemplateArgs(clean_lines, linenum):
  """Find list of template arguments associated with this function declaration.

  Args:
    clean_lines: A CleansedLines instance containing the file.
    linenum: Line number containing the start of the function declaration,
             usually one line after the end of the template-argument-list.
  Returns:
    Set of type names, or empty set if this does not appear to have
    any template parameters.
  """
  # Find start of function
  func_line = linenum
  while func_line > 0:
    line = clean_lines.elided[func_line]
    if Match(r'^\s*$', line):
      return set()
    if line.find('(') >= 0:
      break
    func_line -= 1
  if func_line == 0:
    return set()

  # Collapse template-argument-list into a single string
  argument_list = ''
  match = Match(r'^(\s*template\s*)<', clean_lines.elided[func_line])
  if match:
    # template-argument-list on the same line as function name
    start_col = len(match.group(1))
    _, end_line, end_col = CloseExpression(clean_lines, func_line, start_col)
    if end_col > -1 and end_line == func_line:
      start_col += 1  # Skip the opening bracket
      argument_list = clean_lines.elided[func_line][start_col:end_col]

  elif func_line > 1:
    # template-argument-list one line before function name
    match = Match(r'^(.*)>\s*$', clean_lines.elided[func_line - 1])
    if match:
      end_col = len(match.group(1))
      _, start_line, start_col = ReverseCloseExpression(
          clean_lines, func_line - 1, end_col)
      if start_col > -1:
        start_col += 1  # Skip the opening bracket
        while start_line < func_line - 1:
          argument_list += clean_lines.elided[start_line][start_col:]
          start_col = 0
          start_line += 1
        argument_list += clean_lines.elided[func_line - 1][start_col:end_col]

  if not argument_list:
    return set()

  # Extract type names
  typenames = set()
  while True:
    match = Match(r'^[,\s]*(?:typename|class)(?:\.\.\.)?\s+(\w+)(.*)$',
                  argument_list)
    if not match:
      break
    typenames.add(match.group(1))
    argument_list = match.group(2)
  return typenames


def CheckRValueReference(filename, clean_lines, linenum, nesting_state, error):
  """Check for rvalue references.

  Args:
    filename: The name of the current file.
    clean_lines: A CleansedLines instance containing the file.
    linenum: The number of the line to check.
    nesting_state: A NestingState instance which maintains information about
                   the current stack of nested blocks being parsed.
    error: The function to call with any errors found.
  """
  # Find lines missing spaces around &&.
  # TODO(unknown): currently we don't check for rvalue references
  # with spaces surrounding the && to avoid false positives with
  # boolean expressions.
  line = clean_lines.elided[linenum]
  match = Match(r'^(.*\S)&&', line)
  if not match:
    match = Match(r'(.*)&&\S', line)
  if (not match) or '(&&)' in line or Search(r'\boperator\s*$', match.group(1)):
    return

  # Either poorly formed && or an rvalue reference, check the context
  # to get a more accurate error message.  Mostly we want to determine
  # if what's to the left of "&&" is a type or not.
  typenames = GetTemplateArgs(clean_lines, linenum)
  and_pos = len(match.group(1))
  if IsRValueType(typenames, clean_lines, nesting_state, linenum, and_pos):
    if not IsRValueAllowed(clean_lines, linenum, typenames):
      error(filename, linenum, 'build/c++11', 3,
            'RValue references are an unapproved C++ feature.')
  else:
    error(filename, linenum, 'whitespace/operators', 3,
          'Missing spaces around &&')


def CheckSectionSpacing(filename, clean_lines, class_info, linenum, error):
  """Checks for additional blank line issues related to sections.

  Currently the only thing checked here is blank line before protected/private.

  Args:
    filename: The name of the current file.
    clean_lines: A CleansedLines instance containing the file.
    class_info: A _ClassInfo objects.
    linenum: The number of the line to check.
    error: The function to call with any errors found.
  """
  # Skip checks if the class is small, where small means 25 lines or less.
  # 25 lines seems like a good cutoff since that's the usual height of
  # terminals, and any class that can't fit in one screen can't really
  # be considered "small".
  #
  # Also skip checks if we are on the first line.  This accounts for
  # classes that look like
  #   class Foo { public: ... };
  #
  # If we didn't find the end of the class, last_line would be zero,
  # and the check will be skipped by the first condition.
  if (class_info.last_line - class_info.starting_linenum <= 24 or
      linenum <= class_info.starting_linenum):
    return

  matched = Match(r'\s*(public|protected|private):', clean_lines.lines[linenum])
  if matched:
    # Issue warning if the line before public/protected/private was
    # not a blank line, but don't do this if the previous line contains
    # "class" or "struct".  This can happen two ways:
    #  - We are at the beginning of the class.
    #  - We are forward-declaring an inner class that is semantically
    #    private, but needed to be public for implementation reasons.
    # Also ignores cases where the previous line ends with a backslash as can be
    # common when defining classes in C macros.
    prev_line = clean_lines.lines[linenum - 1]
    if (not IsBlankLine(prev_line) and
        not Search(r'\b(class|struct)\b', prev_line) and
        not Search(r'\\$', prev_line)):
      # Try a bit harder to find the beginning of the class.  This is to
      # account for multi-line base-specifier lists, e.g.:
      #   class Derived
      #       : public Base {
      end_class_head = class_info.starting_linenum
      for i in range(class_info.starting_linenum, linenum):
        if Search(r'\{\s*$', clean_lines.lines[i]):
          end_class_head = i
          break
      if end_class_head < linenum - 1:
        error(filename, linenum, 'whitespace/blank_line', 3,
              '"%s:" should be preceded by a blank line' % matched.group(1))


def GetPreviousNonBlankLine(clean_lines, linenum):
  """Return the most recent non-blank line and its line number.

  Args:
    clean_lines: A CleansedLines instance containing the file contents.
    linenum: The number of the line to check.

  Returns:
    A tuple with two elements.  The first element is the contents of the last
    non-blank line before the current line, or the empty string if this is the
    first non-blank line.  The second is the line number of that line, or -1
    if this is the first non-blank line.
  """

  prevlinenum = linenum - 1
  while prevlinenum >= 0:
    prevline = clean_lines.elided[prevlinenum]
    if not IsBlankLine(prevline):     # if not a blank line...
      return (prevline, prevlinenum)
    prevlinenum -= 1
  return ('', -1)


def CheckBraces(filename, clean_lines, linenum, error):
  """Looks for misplaced braces (e.g. at the end of line).

  Args:
    filename: The name of the current file.
    clean_lines: A CleansedLines instance containing the file.
    linenum: The number of the line to check.
    error: The function to call with any errors found.
  """

  line = clean_lines.elided[linenum]        # get rid of comments and strings

  if Match(r'\s*{\s*$', line):
    # We allow an open brace to start a line in the case where someone is using
    # braces in a block to explicitly create a new scope, which is commonly used
    # to control the lifetime of stack-allocated variables.  Braces are also
    # used for brace initializers inside function calls.  We don't detect this
    # perfectly: we just don't complain if the last non-whitespace character on
    # the previous non-blank line is ',', ';', ':', '(', '{', or '}', or if the
    # previous line starts a preprocessor block.
    prevline = GetPreviousNonBlankLine(clean_lines, linenum)[0]
    if (not Search(r'[,;:}{(]\s*$', prevline) and
        not Match(r'\s*#', prevline)):
      error(filename, linenum, 'whitespace/braces', 4,
            '{ should almost always be at the end of the previous line')

  # An else clause should be on the same line as the preceding closing brace.
  if Match(r'\s*else\b\s*(?:if\b|\{|$)', line):
    prevline = GetPreviousNonBlankLine(clean_lines, linenum)[0]
    if Match(r'\s*}\s*$', prevline):
      error(filename, linenum, 'whitespace/newline', 4,
            'An else should appear on the same line as the preceding }')

  # If braces come on one side of an else, they should be on both.
  # However, we have to worry about "else if" that spans multiple lines!
  if Search(r'else if\s*\(', line):       # could be multi-line if
    brace_on_left = bool(Search(r'}\s*else if\s*\(', line))
    # find the ( after the if
    pos = line.find('else if')
    pos = line.find('(', pos)
    if pos > 0:
      (endline, _, endpos) = CloseExpression(clean_lines, linenum, pos)
      brace_on_right = endline[endpos:].find('{') != -1
      if brace_on_left != brace_on_right:    # must be brace after if
        error(filename, linenum, 'readability/braces', 5,
              'If an else has a brace on one side, it should have it on both')
  elif Search(r'}\s*else[^{]*$', line) or Match(r'[^}]*else\s*{', line):
    error(filename, linenum, 'readability/braces', 5,
          'If an else has a brace on one side, it should have it on both')

  # Likewise, an else should never have the else clause on the same line
  if Search(r'\belse [^\s{]', line) and not Search(r'\belse if\b', line):
    error(filename, linenum, 'whitespace/newline', 4,
          'Else clause should never be on same line as else (use 2 lines)')

  # In the same way, a do/while should never be on one line
  if Match(r'\s*do [^\s{]', line):
    error(filename, linenum, 'whitespace/newline', 4,
          'do/while clauses should not be on a single line')

  # Check single-line if/else bodies. The style guide says 'curly braces are not
  # required for single-line statements'. We additionally allow multi-line,
  # single statements, but we reject anything with more than one semicolon in
  # it. This means that the first semicolon after the if should be at the end of
  # its line, and the line after that should have an indent level equal to or
  # lower than the if. We also check for ambiguous if/else nesting without
  # braces.
  if_else_match = Search(r'\b(if\s*\(|else\b)', line)
  if if_else_match and not Match(r'\s*#', line):
    if_indent = GetIndentLevel(line)
    endline, endlinenum, endpos = line, linenum, if_else_match.end()
    if_match = Search(r'\bif\s*\(', line)
    if if_match:
      # This could be a multiline if condition, so find the end first.
      pos = if_match.end() - 1
      (endline, endlinenum, endpos) = CloseExpression(clean_lines, linenum, pos)
    # Check for an opening brace, either directly after the if or on the next
    # line. If found, this isn't a single-statement conditional.
    if (not Match(r'\s*{', endline[endpos:])
        and not (Match(r'\s*$', endline[endpos:])
                 and endlinenum < (len(clean_lines.elided) - 1)
                 and Match(r'\s*{', clean_lines.elided[endlinenum + 1]))):
      while (endlinenum < len(clean_lines.elided)
             and ';' not in clean_lines.elided[endlinenum][endpos:]):
        endlinenum += 1
        endpos = 0
      if endlinenum < len(clean_lines.elided):
        endline = clean_lines.elided[endlinenum]
        # We allow a mix of whitespace and closing braces (e.g. for one-liner
        # methods) and a single \ after the semicolon (for macros)
        endpos = endline.find(';')
        if not Match(r';[\s}]*(\\?)$', endline[endpos:]):
          # Semicolon isn't the last character, there's something trailing.
          # Output a warning if the semicolon is not contained inside
          # a lambda expression.
          if not Match(r'^[^{};]*\[[^\[\]]*\][^{}]*\{[^{}]*\}\s*\)*[;,]\s*$',
                       endline):
            error(filename, linenum, 'readability/braces', 4,
                  'If/else bodies with multiple statements require braces')
        elif endlinenum < len(clean_lines.elided) - 1:
          # Make sure the next line is dedented
          next_line = clean_lines.elided[endlinenum + 1]
          next_indent = GetIndentLevel(next_line)
          # With ambiguous nested if statements, this will error out on the
          # if that *doesn't* match the else, regardless of whether it's the
          # inner one or outer one.
          if (if_match and Match(r'\s*else\b', next_line)
              and next_indent != if_indent):
            error(filename, linenum, 'readability/braces', 4,
                  'Else clause should be indented at the same level as if. '
                  'Ambiguous nested if/else chains require braces.')
          elif next_indent > if_indent:
            error(filename, linenum, 'readability/braces', 4,
                  'If/else bodies with multiple statements require braces')


def CheckTrailingSemicolon(filename, clean_lines, linenum, error):
  """Looks for redundant trailing semicolon.

  Args:
    filename: The name of the current file.
    clean_lines: A CleansedLines instance containing the file.
    linenum: The number of the line to check.
    error: The function to call with any errors found.
  """

  line = clean_lines.elided[linenum]

  # Block bodies should not be followed by a semicolon.  Due to C++11
  # brace initialization, there are more places where semicolons are
  # required than not, so we use a whitelist approach to check these
  # rather than a blacklist.  These are the places where "};" should
  # be replaced by just "}":
  # 1. Some flavor of block following closing parenthesis:
  #    for (;;) {};
  #    while (...) {};
  #    switch (...) {};
  #    Function(...) {};
  #    if (...) {};
  #    if (...) else if (...) {};
  #
  # 2. else block:
  #    if (...) else {};
  #
  # 3. const member function:
  #    Function(...) const {};
  #
  # 4. Block following some statement:
  #    x = 42;
  #    {};
  #
  # 5. Block at the beginning of a function:
  #    Function(...) {
  #      {};
  #    }
  #
  #    Note that naively checking for the preceding "{" will also match
  #    braces inside multi-dimensional arrays, but this is fine since
  #    that expression will not contain semicolons.
  #
  # 6. Block following another block:
  #    while (true) {}
  #    {};
  #
  # 7. End of namespaces:
  #    namespace {};
  #
  #    These semicolons seems far more common than other kinds of
  #    redundant semicolons, possibly due to people converting classes
  #    to namespaces.  For now we do not warn for this case.
  #
  # Try matching case 1 first.
  match = Match(r'^(.*\)\s*)\{', line)
  if match:
    # Matched closing parenthesis (case 1).  Check the token before the
    # matching opening parenthesis, and don't warn if it looks like a
    # macro.  This avoids these false positives:
    #  - macro that defines a base class
    #  - multi-line macro that defines a base class
    #  - macro that defines the whole class-head
    #
    # But we still issue warnings for macros that we know are safe to
    # warn, specifically:
    #  - TEST, TEST_F, TEST_P, MATCHER, MATCHER_P
    #  - TYPED_TEST
    #  - INTERFACE_DEF
    #  - EXCLUSIVE_LOCKS_REQUIRED, SHARED_LOCKS_REQUIRED, LOCKS_EXCLUDED:
    #
    # We implement a whitelist of safe macros instead of a blacklist of
    # unsafe macros, even though the latter appears less frequently in
    # google code and would have been easier to implement.  This is because
    # the downside for getting the whitelist wrong means some extra
    # semicolons, while the downside for getting the blacklist wrong
    # would result in compile errors.
    #
    # In addition to macros, we also don't want to warn on
    #  - Compound literals
    #  - Lambdas
    #  - alignas specifier with anonymous structs:
    closing_brace_pos = match.group(1).rfind(')')
    opening_parenthesis = ReverseCloseExpression(
        clean_lines, linenum, closing_brace_pos)
    if opening_parenthesis[2] > -1:
      line_prefix = opening_parenthesis[0][0:opening_parenthesis[2]]
      macro = Search(r'\b([A-Z0-9_]+)\s*$', line_prefix)
      func = Match(r'^(.*\])\s*$', line_prefix)
      if ((macro and
           macro.group(1) not in (
               'TEST', 'TEST_F', 'MATCHER', 'MATCHER_P', 'TYPED_TEST',
               'EXCLUSIVE_LOCKS_REQUIRED', 'SHARED_LOCKS_REQUIRED',
               'LOCKS_EXCLUDED', 'INTERFACE_DEF')) or
          (func and not Search(r'\boperator\s*\[\s*\]', func.group(1))) or
          Search(r'\b(?:struct|union)\s+alignas\s*$', line_prefix) or
          Search(r'\s+=\s*$', line_prefix)):
        match = None
    if (match and
        opening_parenthesis[1] > 1 and
        Search(r'\]\s*$', clean_lines.elided[opening_parenthesis[1] - 1])):
      # Multi-line lambda-expression
      match = None

  else:
    # Try matching cases 2-3.
    match = Match(r'^(.*(?:else|\)\s*const)\s*)\{', line)
    if not match:
      # Try matching cases 4-6.  These are always matched on separate lines.
      #
      # Note that we can't simply concatenate the previous line to the
      # current line and do a single match, otherwise we may output
      # duplicate warnings for the blank line case:
      #   if (cond) {
      #     // blank line
      #   }
      prevline = GetPreviousNonBlankLine(clean_lines, linenum)[0]
      if prevline and Search(r'[;{}]\s*$', prevline):
        match = Match(r'^(\s*)\{', line)

  # Check matching closing brace
  if match:
    (endline, endlinenum, endpos) = CloseExpression(
        clean_lines, linenum, len(match.group(1)))
    if endpos > -1 and Match(r'^\s*;', endline[endpos:]):
      # Current {} pair is eligible for semicolon check, and we have found
      # the redundant semicolon, output warning here.
      #
      # Note: because we are scanning forward for opening braces, and
      # outputting warnings for the matching closing brace, if there are
      # nested blocks with trailing semicolons, we will get the error
      # messages in reversed order.
      error(filename, endlinenum, 'readability/braces', 4,
            "You don't need a ; after a }")


def CheckEmptyBlockBody(filename, clean_lines, linenum, error):
  """Look for empty loop/conditional body with only a single semicolon.

  Args:
    filename: The name of the current file.
    clean_lines: A CleansedLines instance containing the file.
    linenum: The number of the line to check.
    error: The function to call with any errors found.
  """

  # Search for loop keywords at the beginning of the line.  Because only
  # whitespaces are allowed before the keywords, this will also ignore most
  # do-while-loops, since those lines should start with closing brace.
  #
  # We also check "if" blocks here, since an empty conditional block
  # is likely an error.
  line = clean_lines.elided[linenum]
  matched = Match(r'\s*(for|while|if)\s*\(', line)
  if matched:
    # Find the end of the conditional expression
    (end_line, end_linenum, end_pos) = CloseExpression(
        clean_lines, linenum, line.find('('))

    # Output warning if what follows the condition expression is a semicolon.
    # No warning for all other cases, including whitespace or newline, since we
    # have a separate check for semicolons preceded by whitespace.
    if end_pos >= 0 and Match(r';', end_line[end_pos:]):
      if matched.group(1) == 'if':
        error(filename, end_linenum, 'whitespace/empty_conditional_body', 5,
              'Empty conditional bodies should use {}')
      else:
        error(filename, end_linenum, 'whitespace/empty_loop_body', 5,
              'Empty loop bodies should use {} or continue')


def FindCheckMacro(line):
  """Find a replaceable CHECK-like macro.

  Args:
    line: line to search on.
  Returns:
    (macro name, start position), or (None, -1) if no replaceable
    macro is found.
  """
  for macro in _CHECK_MACROS:
    i = line.find(macro)
    if i >= 0:
      # Find opening parenthesis.  Do a regular expression match here
      # to make sure that we are matching the expected CHECK macro, as
      # opposed to some other macro that happens to contain the CHECK
      # substring.
      matched = Match(r'^(.*\b' + macro + r'\s*)\(', line)
      if not matched:
        continue
      return (macro, len(matched.group(1)))
  return (None, -1)


def CheckCheck(filename, clean_lines, linenum, error):
  """Checks the use of CHECK and EXPECT macros.

  Args:
    filename: The name of the current file.
    clean_lines: A CleansedLines instance containing the file.
    linenum: The number of the line to check.
    error: The function to call with any errors found.
  """

  # Decide the set of replacement macros that should be suggested
  lines = clean_lines.elided
  (check_macro, start_pos) = FindCheckMacro(lines[linenum])
  if not check_macro:
    return

  # Find end of the boolean expression by matching parentheses
  (last_line, end_line, end_pos) = CloseExpression(
      clean_lines, linenum, start_pos)
  if end_pos < 0:
    return

  # If the check macro is followed by something other than a
  # semicolon, assume users will log their own custom error messages
  # and don't suggest any replacements.
  if not Match(r'\s*;', last_line[end_pos:]):
    return

  if linenum == end_line:
    expression = lines[linenum][start_pos + 1:end_pos - 1]
  else:
    expression = lines[linenum][start_pos + 1:]
    for i in xrange(linenum + 1, end_line):
      expression += lines[i]
    expression += last_line[0:end_pos - 1]

  # Parse expression so that we can take parentheses into account.
  # This avoids false positives for inputs like "CHECK((a < 4) == b)",
  # which is not replaceable by CHECK_LE.
  lhs = ''
  rhs = ''
  operator = None
  while expression:
    matched = Match(r'^\s*(<<|<<=|>>|>>=|->\*|->|&&|\|\||'
                    r'==|!=|>=|>|<=|<|\()(.*)$', expression)
    if matched:
      token = matched.group(1)
      if token == '(':
        # Parenthesized operand
        expression = matched.group(2)
        (end, _) = FindEndOfExpressionInLine(expression, 0, ['('])
        if end < 0:
          return  # Unmatched parenthesis
        lhs += '(' + expression[0:end]
        expression = expression[end:]
      elif token in ('&&', '||'):
        # Logical and/or operators.  This means the expression
        # contains more than one term, for example:
        #   CHECK(42 < a && a < b);
        #
        # These are not replaceable with CHECK_LE, so bail out early.
        return
      elif token in ('<<', '<<=', '>>', '>>=', '->*', '->'):
        # Non-relational operator
        lhs += token
        expression = matched.group(2)
      else:
        # Relational operator
        operator = token
        rhs = matched.group(2)
        break
    else:
      # Unparenthesized operand.  Instead of appending to lhs one character
      # at a time, we do another regular expression match to consume several
      # characters at once if possible.  Trivial benchmark shows that this
      # is more efficient when the operands are longer than a single
      # character, which is generally the case.
      matched = Match(r'^([^-=!<>()&|]+)(.*)$', expression)
      if not matched:
        matched = Match(r'^(\s*\S)(.*)$', expression)
        if not matched:
          break
      lhs += matched.group(1)
      expression = matched.group(2)

  # Only apply checks if we got all parts of the boolean expression
  if not (lhs and operator and rhs):
    return

  # Check that rhs do not contain logical operators.  We already know
  # that lhs is fine since the loop above parses out && and ||.
  if rhs.find('&&') > -1 or rhs.find('||') > -1:
    return

  # At least one of the operands must be a constant literal.  This is
  # to avoid suggesting replacements for unprintable things like
  # CHECK(variable != iterator)
  #
  # The following pattern matches decimal, hex integers, strings, and
  # characters (in that order).
  lhs = lhs.strip()
  rhs = rhs.strip()
  match_constant = r'^([-+]?(\d+|0[xX][0-9a-fA-F]+)[lLuU]{0,3}|".*"|\'.*\')$'
  if Match(match_constant, lhs) or Match(match_constant, rhs):
    # Note: since we know both lhs and rhs, we can provide a more
    # descriptive error message like:
    #   Consider using CHECK_EQ(x, 42) instead of CHECK(x == 42)
    # Instead of:
    #   Consider using CHECK_EQ instead of CHECK(a == b)
    #
    # We are still keeping the less descriptive message because if lhs
    # or rhs gets long, the error message might become unreadable.
    error(filename, linenum, 'readability/check', 2,
          'Consider using %s instead of %s(a %s b)' % (
              _CHECK_REPLACEMENT[check_macro][operator],
              check_macro, operator))


def CheckAltTokens(filename, clean_lines, linenum, error):
  """Check alternative keywords being used in boolean expressions.

  Args:
    filename: The name of the current file.
    clean_lines: A CleansedLines instance containing the file.
    linenum: The number of the line to check.
    error: The function to call with any errors found.
  """
  line = clean_lines.elided[linenum]

  # Avoid preprocessor lines
  if Match(r'^\s*#', line):
    return

  # Last ditch effort to avoid multi-line comments.  This will not help
  # if the comment started before the current line or ended after the
  # current line, but it catches most of the false positives.  At least,
  # it provides a way to workaround this warning for people who use
  # multi-line comments in preprocessor macros.
  #
  # TODO(unknown): remove this once cpplint has better support for
  # multi-line comments.
  if line.find('/*') >= 0 or line.find('*/') >= 0:
    return

  for match in _ALT_TOKEN_REPLACEMENT_PATTERN.finditer(line):
    error(filename, linenum, 'readability/alt_tokens', 2,
          'Use operator %s instead of %s' % (
              _ALT_TOKEN_REPLACEMENT[match.group(1)], match.group(1)))


def GetLineWidth(line):
  """Determines the width of the line in column positions.

  Args:
    line: A string, which may be a Unicode string.

  Returns:
    The width of the line in column positions, accounting for Unicode
    combining characters and wide characters.
  """
  if isinstance(line, unicode):
    width = 0
    for uc in unicodedata.normalize('NFC', line):
      if unicodedata.east_asian_width(uc) in ('W', 'F'):
        width += 2
      elif not unicodedata.combining(uc):
        width += 1
    return width
  else:
    return len(line)


def CheckStyle(filename, clean_lines, linenum, file_extension, nesting_state,
               error):
  """Checks rules from the 'C++ style rules' section of cppguide.html.

  Most of these rules are hard to test (naming, comment style), but we
  do what we can.  In particular we check for 2-space indents, line lengths,
  tab usage, spaces inside code, etc.

  Args:
    filename: The name of the current file.
    clean_lines: A CleansedLines instance containing the file.
    linenum: The number of the line to check.
    file_extension: The extension (without the dot) of the filename.
    nesting_state: A NestingState instance which maintains information about
                   the current stack of nested blocks being parsed.
    error: The function to call with any errors found.
  """

  # Don't use "elided" lines here, otherwise we can't check commented lines.
  # Don't want to use "raw" either, because we don't want to check inside C++11
  # raw strings,
  raw_lines = clean_lines.lines_without_raw_strings
  line = raw_lines[linenum]

  if line.find('\t') != -1:
    error(filename, linenum, 'whitespace/tab', 1,
          'Tab found; better to use spaces')

  # One or three blank spaces at the beginning of the line is weird; it's
  # hard to reconcile that with 2-space indents.
  # NOTE: here are the conditions rob pike used for his tests.  Mine aren't
  # as sophisticated, but it may be worth becoming so:  RLENGTH==initial_spaces
  # if(RLENGTH > 20) complain = 0;
  # if(match($0, " +(error|private|public|protected):")) complain = 0;
  # if(match(prev, "&& *$")) complain = 0;
  # if(match(prev, "\\|\\| *$")) complain = 0;
  # if(match(prev, "[\",=><] *$")) complain = 0;
  # if(match($0, " <<")) complain = 0;
  # if(match(prev, " +for \\(")) complain = 0;
  # if(prevodd && match(prevprev, " +for \\(")) complain = 0;
  scope_or_label_pattern = r'\s*\w+\s*:\s*\\?$'
  classinfo = nesting_state.InnermostClass()
  initial_spaces = 0
  cleansed_line = clean_lines.elided[linenum]
  while initial_spaces < len(line) and line[initial_spaces] == ' ':
    initial_spaces += 1
  if line and line[-1].isspace():
    error(filename, linenum, 'whitespace/end_of_line', 4,
          'Line ends in whitespace.  Consider deleting these extra spaces.')
  # There are certain situations we allow one space, notably for
  # section labels, and also lines containing multi-line raw strings.
  elif ((initial_spaces == 1 or initial_spaces == 3) and
        not Match(scope_or_label_pattern, cleansed_line) and
        not (clean_lines.raw_lines[linenum] != line and
             Match(r'^\s*""', line))):
    error(filename, linenum, 'whitespace/indent', 3,
          'Weird number of spaces at line-start.  '
          'Are you using a 2-space indent?')

  # Check if the line is a header guard.
  is_header_guard = False
  if file_extension in GetHeaderExtensions():
    cppvar = GetHeaderGuardCPPVariable(filename)
    if (line.startswith('#ifndef %s' % cppvar) or
        line.startswith('#define %s' % cppvar) or
        line.startswith('#endif  // %s' % cppvar)):
      is_header_guard = True
  # #include lines and header guards can be long, since there's no clean way to
  # split them.
  #
  # URLs can be long too.  It's possible to split these, but it makes them
  # harder to cut&paste.
  #
  # The "$Id:...$" comment may also get very long without it being the
  # developers fault.
  #
  # Doxygen documentation copying can get pretty long when using an overloaded
  # function declaration
  if (not line.startswith('#include') and not is_header_guard and
      not Match(r'^\s*//.*http(s?)://\S*$', line) and
      not Match(r'^// \$Id:.*#[0-9]+ \$$', line) and
      not Match(r'^\s*/// [@\\](copydoc|copydetails|copybrief) .*$', line)):
    line_width = GetLineWidth(line)
    extended_length = int((_line_length * 1.25))
    if line_width > extended_length:
      error(filename, linenum, 'whitespace/line_length', 4,
            'Lines should very rarely be longer than %i characters' %
            extended_length)
    elif line_width > _line_length:
      error(filename, linenum, 'whitespace/line_length', 2,
            'Lines should be <= %i characters long' % _line_length)

  if (cleansed_line.count(';') > 1 and
      # allow simple single line lambdas
      not Match(r'^[^{};]*\[[^\[\]]*\][^{}]*\{[^{}\n\r]*\}',
                line) and
      # for loops are allowed two ;'s (and may run over two lines).
      cleansed_line.find('for') == -1 and
      (GetPreviousNonBlankLine(clean_lines, linenum)[0].find('for') == -1 or
       GetPreviousNonBlankLine(clean_lines, linenum)[0].find(';') != -1) and
      # It's ok to have many commands in a switch case that fits in 1 line
      not ((cleansed_line.find('case ') != -1 or
            cleansed_line.find('default:') != -1) and
           cleansed_line.find('break;') != -1)):
    error(filename, linenum, 'whitespace/newline', 0,
          'More than one command on the same line')

  # Some more style checks
  CheckBraces(filename, clean_lines, linenum, error)
  CheckTrailingSemicolon(filename, clean_lines, linenum, error)
  CheckEmptyBlockBody(filename, clean_lines, linenum, error)
  CheckAccess(filename, clean_lines, linenum, nesting_state, error)
  CheckSpacing(filename, clean_lines, linenum, nesting_state, error)
  CheckOperatorSpacing(filename, clean_lines, linenum, error)
  CheckParenthesisSpacing(filename, clean_lines, linenum, error)
  CheckCommaSpacing(filename, clean_lines, linenum, error)
  CheckBracesSpacing(filename, clean_lines, linenum, error)
  CheckSpacingForFunctionCall(filename, clean_lines, linenum, error)
  CheckRValueReference(filename, clean_lines, linenum, nesting_state, error)
  CheckCheck(filename, clean_lines, linenum, error)
  CheckAltTokens(filename, clean_lines, linenum, error)
  classinfo = nesting_state.InnermostClass()
  if classinfo:
    CheckSectionSpacing(filename, clean_lines, classinfo, linenum, error)


_RE_PATTERN_INCLUDE = re.compile(r'^\s*#\s*include\s*([<"])([^>"]*)[>"].*$')
# Matches the first component of a filename delimited by -s and _s. That is:
#  _RE_FIRST_COMPONENT.match('foo').group(0) == 'foo'
#  _RE_FIRST_COMPONENT.match('foo.cc').group(0) == 'foo'
#  _RE_FIRST_COMPONENT.match('foo-bar_baz.cc').group(0) == 'foo'
#  _RE_FIRST_COMPONENT.match('foo_bar-baz.cc').group(0) == 'foo'
_RE_FIRST_COMPONENT = re.compile(r'^[^-_.]+')


def _DropCommonSuffixes(filename):
  """Drops common suffixes like _test.cc or -inl.h from filename.

  For example:
    >>> _DropCommonSuffixes('foo/foo-inl.h')
    'foo/foo'
    >>> _DropCommonSuffixes('foo/bar/foo.cc')
    'foo/bar/foo'
    >>> _DropCommonSuffixes('foo/foo_internal.h')
    'foo/foo'
    >>> _DropCommonSuffixes('foo/foo_unusualinternal.h')
    'foo/foo_unusualinternal'

  Args:
    filename: The input filename.

  Returns:
    The filename with the common suffix removed.
  """
  for suffix in itertools.chain(
      ('%s.%s' % (test_suffix.lstrip('_'), ext)
       for test_suffix, ext in itertools.product(_test_suffixes, GetNonHeaderExtensions())),
      ('%s.%s' % (suffix, ext)
       for suffix, ext in itertools.product(['inl', 'imp', 'internal'], GetHeaderExtensions()))):
    if (filename.endswith(suffix) and len(filename) > len(suffix) and
        filename[-len(suffix) - 1] in ('-', '_')):
      return filename[:-len(suffix) - 1]
  return os.path.splitext(filename)[0]


def _IsTestFilename(filename):
  """Determines if the given filename has a suffix that identifies it as a test.

  Args:
    filename: The input filename.

  Returns:
    True if 'filename' looks like a test, False otherwise.
  """
  for test_suffix, ext in itertools.product(_test_suffixes, GetNonHeaderExtensions()):
    if filename.endswith(test_suffix + '.' + ext):
      return True
  return False


def _ClassifyInclude(fileinfo, include, is_system):
  """Figures out what kind of header 'include' is.

  Args:
    fileinfo: The current file cpplint is running over. A FileInfo instance.
    include: The path to a #included file.
    is_system: True if the #include used <> rather than "".

  Returns:
    One of the _XXX_HEADER constants.

  For example:
    >>> _ClassifyInclude(FileInfo('foo/foo.cc'), 'stdio.h', True)
    _C_SYS_HEADER
    >>> _ClassifyInclude(FileInfo('foo/foo.cc'), 'string', True)
    _CPP_SYS_HEADER
    >>> _ClassifyInclude(FileInfo('foo/foo.cc'), 'foo/foo.h', False)
    _LIKELY_MY_HEADER
    >>> _ClassifyInclude(FileInfo('foo/foo_unknown_extension.cc'),
    ...                  'bar/foo_other_ext.h', False)
    _POSSIBLE_MY_HEADER
    >>> _ClassifyInclude(FileInfo('foo/foo.cc'), 'foo/bar.h', False)
    _OTHER_HEADER
  """
  # This is a list of all standard c++ header files, except
  # those already checked for above.
  is_cpp_h = include in _CPP_HEADERS

  # Headers with C++ extensions shouldn't be considered C system headers
  if is_system and os.path.splitext(include)[1] in ['.hpp', '.hxx', '.h++']:
      is_system = False

  if is_system:
    if is_cpp_h:
      return _CPP_SYS_HEADER
    else:
      return _C_SYS_HEADER

  # If the target file and the include we're checking share a
  # basename when we drop common extensions, and the include
  # lives in . , then it's likely to be owned by the target file.
  target_dir, target_base = (
      os.path.split(_DropCommonSuffixes(fileinfo.RepositoryName())))
  include_dir, include_base = os.path.split(_DropCommonSuffixes(include))
  target_dir_pub = os.path.normpath(target_dir + '/../public')
  target_dir_pub = target_dir_pub.replace('\\', '/')
  if target_base == include_base and (
      include_dir == target_dir or
      include_dir == target_dir_pub):
    return _LIKELY_MY_HEADER

  # If the target and include share some initial basename
  # component, it's possible the target is implementing the
  # include, so it's allowed to be first, but we'll never
  # complain if it's not there.
  target_first_component = _RE_FIRST_COMPONENT.match(target_base)
  include_first_component = _RE_FIRST_COMPONENT.match(include_base)
  if (target_first_component and include_first_component and
      target_first_component.group(0) ==
      include_first_component.group(0)):
    return _POSSIBLE_MY_HEADER

  return _OTHER_HEADER



def CheckIncludeLine(filename, clean_lines, linenum, include_state, error):
  """Check rules that are applicable to #include lines.

  Strings on #include lines are NOT removed from elided line, to make
  certain tasks easier. However, to prevent false positives, checks
  applicable to #include lines in CheckLanguage must be put here.

  Args:
    filename: The name of the current file.
    clean_lines: A CleansedLines instance containing the file.
    linenum: The number of the line to check.
    include_state: An _IncludeState instance in which the headers are inserted.
    error: The function to call with any errors found.
  """
  fileinfo = FileInfo(filename)
  line = clean_lines.lines[linenum]

  # "include" should use the new style "foo/bar.h" instead of just "bar.h"
  # Only do this check if the included header follows google naming
  # conventions.  If not, assume that it's a 3rd party API that
  # requires special include conventions.
  #
  # We also make an exception for Lua headers, which follow google
  # naming convention but not the include convention.
  match = Match(r'#include\s*"([^/]+\.h)"', line)
  if match and not _THIRD_PARTY_HEADERS_PATTERN.match(match.group(1)):
    error(filename, linenum, 'build/include_subdir', 4,
          'Include the directory when naming .h files')

  # we shouldn't include a file more than once. actually, there are a
  # handful of instances where doing so is okay, but in general it's
  # not.
  match = _RE_PATTERN_INCLUDE.search(line)
  if match:
    include = match.group(2)
    is_system = (match.group(1) == '<')
    duplicate_line = include_state.FindHeader(include)
    if duplicate_line >= 0:
      error(filename, linenum, 'build/include', 4,
            '"%s" already included at %s:%s' %
            (include, filename, duplicate_line))
      return

    for extension in GetNonHeaderExtensions():
      if (include.endswith('.' + extension) and
          os.path.dirname(fileinfo.RepositoryName()) != os.path.dirname(include)):
        error(filename, linenum, 'build/include', 4,
              'Do not include .' + extension + ' files from other packages')
        return

    if not _THIRD_PARTY_HEADERS_PATTERN.match(include):
      include_state.include_list[-1].append((include, linenum))

      # We want to ensure that headers appear in the right order:
      # 1) for foo.cc, foo.h  (preferred location)
      # 2) c system files
      # 3) cpp system files
      # 4) for foo.cc, foo.h  (deprecated location)
      # 5) other google headers
      #
      # We classify each include statement as one of those 5 types
      # using a number of techniques. The include_state object keeps
      # track of the highest type seen, and complains if we see a
      # lower type after that.
      error_message = include_state.CheckNextIncludeOrder(
          _ClassifyInclude(fileinfo, include, is_system))
      if error_message:
        error(filename, linenum, 'build/include_order', 4,
              '%s. Should be: %s.h, c system, c++ system, other.' %
              (error_message, fileinfo.BaseName()))
      canonical_include = include_state.CanonicalizeAlphabeticalOrder(include)
      if not include_state.IsInAlphabeticalOrder(
          clean_lines, linenum, canonical_include):
        error(filename, linenum, 'build/include_alpha', 4,
              'Include "%s" not in alphabetical order' % include)
      include_state.SetLastHeader(canonical_include)



def _GetTextInside(text, start_pattern):
  r"""Retrieves all the text between matching open and close parentheses.

  Given a string of lines and a regular expression string, retrieve all the text
  following the expression and between opening punctuation symbols like
  (, [, or {, and the matching close-punctuation symbol. This properly nested
  occurrences of the punctuations, so for the text like
    printf(a(), b(c()));
  a call to _GetTextInside(text, r'printf\(') will return 'a(), b(c())'.
  start_pattern must match string having an open punctuation symbol at the end.

  Args:
    text: The lines to extract text. Its comments and strings must be elided.
           It can be single line and can span multiple lines.
    start_pattern: The regexp string indicating where to start extracting
                   the text.
  Returns:
    The extracted text.
    None if either the opening string or ending punctuation could not be found.
  """
  # TODO(unknown): Audit cpplint.py to see what places could be profitably
  # rewritten to use _GetTextInside (and use inferior regexp matching today).

  # Give opening punctuations to get the matching close-punctuations.
  matching_punctuation = {'(': ')', '{': '}', '[': ']'}
  closing_punctuation = set(itervalues(matching_punctuation))

  # Find the position to start extracting text.
  match = re.search(start_pattern, text, re.M)
  if not match:  # start_pattern not found in text.
    return None
  start_position = match.end(0)

  assert start_position > 0, (
      'start_pattern must ends with an opening punctuation.')
  assert text[start_position - 1] in matching_punctuation, (
      'start_pattern must ends with an opening punctuation.')
  # Stack of closing punctuations we expect to have in text after position.
  punctuation_stack = [matching_punctuation[text[start_position - 1]]]
  position = start_position
  while punctuation_stack and position < len(text):
    if text[position] == punctuation_stack[-1]:
      punctuation_stack.pop()
    elif text[position] in closing_punctuation:
      # A closing punctuation without matching opening punctuations.
      return None
    elif text[position] in matching_punctuation:
      punctuation_stack.append(matching_punctuation[text[position]])
    position += 1
  if punctuation_stack:
    # Opening punctuations left without matching close-punctuations.
    return None
  # punctuations match.
  return text[start_position:position - 1]


# Patterns for matching call-by-reference parameters.
#
# Supports nested templates up to 2 levels deep using this messy pattern:
#   < (?: < (?: < [^<>]*
#               >
#           |   [^<>] )*
#         >
#     |   [^<>] )*
#   >
_RE_PATTERN_IDENT = r'[_a-zA-Z]\w*'  # =~ [[:alpha:]][[:alnum:]]*
_RE_PATTERN_TYPE = (
    r'(?:const\s+)?(?:typename\s+|class\s+|struct\s+|union\s+|enum\s+)?'
    r'(?:\w|'
    r'\s*<(?:<(?:<[^<>]*>|[^<>])*>|[^<>])*>|'
    r'::)+')
# A call-by-reference parameter ends with '& identifier'.
_RE_PATTERN_REF_PARAM = re.compile(
    r'(' + _RE_PATTERN_TYPE + r'(?:\s*(?:\bconst\b|[*]))*\s*'
    r'&\s*' + _RE_PATTERN_IDENT + r')\s*(?:=[^,()]+)?[,)]')
# A call-by-const-reference parameter either ends with 'const& identifier'
# or looks like 'const type& identifier' when 'type' is atomic.
_RE_PATTERN_CONST_REF_PARAM = (
    r'(?:.*\s*\bconst\s*&\s*' + _RE_PATTERN_IDENT +
    r'|const\s+' + _RE_PATTERN_TYPE + r'\s*&\s*' + _RE_PATTERN_IDENT + r')')


def CheckLanguage(filename, clean_lines, linenum, file_extension,
                  include_state, nesting_state, error):
  """Checks rules from the 'C++ language rules' section of cppguide.html.

  Some of these rules are hard to test (function overloading, using
  uint32 inappropriately), but we do the best we can.

  Args:
    filename: The name of the current file.
    clean_lines: A CleansedLines instance containing the file.
    linenum: The number of the line to check.
    file_extension: The extension (without the dot) of the filename.
    include_state: An _IncludeState instance in which the headers are inserted.
    nesting_state: A NestingState instance which maintains information about
                   the current stack of nested blocks being parsed.
    error: The function to call with any errors found.
  """
  # If the line is empty or consists of entirely a comment, no need to
  # check it.
  line = clean_lines.elided[linenum]
  if not line:
    return

  match = _RE_PATTERN_INCLUDE.search(line)
  if match:
    CheckIncludeLine(filename, clean_lines, linenum, include_state, error)
    return

  # Reset include state across preprocessor directives.  This is meant
  # to silence warnings for conditional includes.
  match = Match(r'^\s*#\s*(if|ifdef|ifndef|elif|else|endif)\b', line)
  if match:
    include_state.ResetSection(match.group(1))

  # Perform other checks now that we are sure that this is not an include line
  CheckCasts(filename, clean_lines, linenum, error)
  CheckGlobalStatic(filename, clean_lines, linenum, error)
  CheckPrintf(filename, clean_lines, linenum, error)

  if file_extension in GetHeaderExtensions():
    # TODO(unknown): check that 1-arg constructors are explicit.
    #                How to tell it's a constructor?
    #                (handled in CheckForNonStandardConstructs for now)
    # TODO(unknown): check that classes declare or disable copy/assign
    #                (level 1 error)
    pass

  # Check if people are using the verboten C basic types.  The only exception
  # we regularly allow is "unsigned short port" for port.
  if Search(r'\bshort port\b', line):
    if not Search(r'\bunsigned short port\b', line):
      error(filename, linenum, 'runtime/int', 4,
            'Use "unsigned short" for ports, not "short"')
  else:
    match = Search(r'\b(short|long(?! +double)|long long)\b', line)
    if match:
      error(filename, linenum, 'runtime/int', 4,
            'Use int16/int64/etc, rather than the C type %s' % match.group(1))

  # Check if some verboten operator overloading is going on
  # TODO(unknown): catch out-of-line unary operator&:
  #   class X {};
  #   int operator&(const X& x) { return 42; }  // unary operator&
  # The trick is it's hard to tell apart from binary operator&:
  #   class Y { int operator&(const Y& x) { return 23; } }; // binary operator&
  if Search(r'\boperator\s*&\s*\(\s*\)', line):
    error(filename, linenum, 'runtime/operator', 4,
          'Unary operator& is dangerous.  Do not use it.')

  # Check for suspicious usage of "if" like
  # } if (a == b) {
  if Search(r'\}\s*if\s*\(', line):
    error(filename, linenum, 'readability/braces', 4,
          'Did you mean "else if"? If not, start a new line for "if".')

  # Check for potential format string bugs like printf(foo).
  # We constrain the pattern not to pick things like DocidForPrintf(foo).
  # Not perfect but it can catch printf(foo.c_str()) and printf(foo->c_str())
  # TODO(unknown): Catch the following case. Need to change the calling
  # convention of the whole function to process multiple line to handle it.
  #   printf(
  #       boy_this_is_a_really_long_variable_that_cannot_fit_on_the_prev_line);
  printf_args = _GetTextInside(line, r'(?i)\b(string)?printf\s*\(')
  if printf_args:
    match = Match(r'([\w.\->()]+)$', printf_args)
    if match and match.group(1) != '__VA_ARGS__':
      function_name = re.search(r'\b((?:string)?printf)\s*\(',
                                line, re.I).group(1)
      error(filename, linenum, 'runtime/printf', 4,
            'Potential format string bug. Do %s("%%s", %s) instead.'
            % (function_name, match.group(1)))

  # Check for potential memset bugs like memset(buf, sizeof(buf), 0).
  match = Search(r'memset\s*\(([^,]*),\s*([^,]*),\s*0\s*\)', line)
  if match and not Match(r"^''|-?[0-9]+|0x[0-9A-Fa-f]$", match.group(2)):
    error(filename, linenum, 'runtime/memset', 4,
          'Did you mean "memset(%s, 0, %s)"?'
          % (match.group(1), match.group(2)))

  if Search(r'\busing namespace\b', line):
    if Search(r'\bliterals\b', line):
      error(filename, linenum, 'build/namespaces_literals', 5,
            'Do not use namespace using-directives.  '
            'Use using-declarations instead.')
    else:
      error(filename, linenum, 'build/namespaces', 5,
            'Do not use namespace using-directives.  '
            'Use using-declarations instead.')

  # Detect variable-length arrays.
  match = Match(r'\s*(.+::)?(\w+) [a-z]\w*\[(.+)];', line)
  if (match and match.group(2) != 'return' and match.group(2) != 'delete' and
      match.group(3).find(']') == -1):
    # Split the size using space and arithmetic operators as delimiters.
    # If any of the resulting tokens are not compile time constants then
    # report the error.
    tokens = re.split(r'\s|\+|\-|\*|\/|<<|>>]', match.group(3))
    is_const = True
    skip_next = False
    for tok in tokens:
      if skip_next:
        skip_next = False
        continue

      if Search(r'sizeof\(.+\)', tok): continue
      if Search(r'arraysize\(\w+\)', tok): continue

      tok = tok.lstrip('(')
      tok = tok.rstrip(')')
      if not tok: continue
      if Match(r'\d+', tok): continue
      if Match(r'0[xX][0-9a-fA-F]+', tok): continue
      if Match(r'k[A-Z0-9]\w*', tok): continue
      if Match(r'(.+::)?k[A-Z0-9]\w*', tok): continue
      if Match(r'(.+::)?[A-Z][A-Z0-9_]*', tok): continue
      # A catch all for tricky sizeof cases, including 'sizeof expression',
      # 'sizeof(*type)', 'sizeof(const type)', 'sizeof(struct StructName)'
      # requires skipping the next token because we split on ' ' and '*'.
      if tok.startswith('sizeof'):
        skip_next = True
        continue
      is_const = False
      break
    if not is_const:
      error(filename, linenum, 'runtime/arrays', 1,
            'Do not use variable-length arrays.  Use an appropriately named '
            "('k' followed by CamelCase) compile-time constant for the size.")

  # Check for use of unnamed namespaces in header files.  Registration
  # macros are typically OK, so we allow use of "namespace {" on lines
  # that end with backslashes.
  if (file_extension in GetHeaderExtensions()
      and Search(r'\bnamespace\s*{', line)
      and line[-1] != '\\'):
    error(filename, linenum, 'build/namespaces', 4,
          'Do not use unnamed namespaces in header files.  See '
          'http://google-styleguide.googlecode.com/svn/trunk/cppguide.xml#Namespaces'
          ' for more information.')


def CheckGlobalStatic(filename, clean_lines, linenum, error):
  """Check for unsafe global or static objects.

  Args:
    filename: The name of the current file.
    clean_lines: A CleansedLines instance containing the file.
    linenum: The number of the line to check.
    error: The function to call with any errors found.
  """
  line = clean_lines.elided[linenum]

  # Match two lines at a time to support multiline declarations
  if linenum + 1 < clean_lines.NumLines() and not Search(r'[;({]', line):
    line += clean_lines.elided[linenum + 1].strip()

  # Check for people declaring static/global STL strings at the top level.
  # This is dangerous because the C++ language does not guarantee that
  # globals with constructors are initialized before the first access.
  match = Match(
      r'((?:|static +)(?:|const +))string +([a-zA-Z0-9_:]+)\b(.*)',
      line)

  # Remove false positives:
  # - String pointers (as opposed to values).
  #    string *pointer
  #    const string *pointer
  #    string const *pointer
  #    string *const pointer
  #
  # - Functions and template specializations.
  #    string Function<Type>(...
  #    string Class<Type>::Method(...
  #
  # - Operators.  These are matched separately because operator names
  #   cross non-word boundaries, and trying to match both operators
  #   and functions at the same time would decrease accuracy of
  #   matching identifiers.
  #    string Class::operator*()
  if (match and
      not Search(r'\bstring\b(\s+const)?\s*\*\s*(const\s+)?\w', line) and
      not Search(r'\boperator\W', line) and
      not Match(r'\s*(<.*>)?(::[a-zA-Z0-9_]+)*\s*\(([^"]|$)', match.group(3))):
    error(filename, linenum, 'runtime/string', 4,
          'For a static/global string constant, use a C style string instead: '
          '"%schar %s[]".' %
          (match.group(1), match.group(2)))

  if Search(r'\b([A-Za-z0-9_]*_)\(\1\)', line):
    error(filename, linenum, 'runtime/init', 4,
          'You seem to be initializing a member variable with itself.')


def CheckPrintf(filename, clean_lines, linenum, error):
  """Check for printf related issues.

  Args:
    filename: The name of the current file.
    clean_lines: A CleansedLines instance containing the file.
    linenum: The number of the line to check.
    error: The function to call with any errors found.
  """
  line = clean_lines.elided[linenum]

  # When snprintf is used, the second argument shouldn't be a literal.
  match = Search(r'snprintf\s*\(([^,]*),\s*([0-9]*)\s*,', line)
  if match and match.group(2) != '0':
    # If 2nd arg is zero, snprintf is used to calculate size.
    error(filename, linenum, 'runtime/printf', 3,
          'If you can, use sizeof(%s) instead of %s as the 2nd arg '
          'to snprintf.' % (match.group(1), match.group(2)))

  # Check if some verboten C functions are being used.
  if Search(r'\bsprintf\s*\(', line):
    error(filename, linenum, 'runtime/printf', 5,
          'Never use sprintf. Use snprintf instead.')
  match = Search(r'\b(strcpy|strcat)\s*\(', line)
  if match:
    error(filename, linenum, 'runtime/printf', 4,
          'Almost always, snprintf is better than %s' % match.group(1))


def IsDerivedFunction(clean_lines, linenum):
  """Check if current line contains an inherited function.

  Args:
    clean_lines: A CleansedLines instance containing the file.
    linenum: The number of the line to check.
  Returns:
    True if current line contains a function with "override"
    virt-specifier.
  """
  # Scan back a few lines for start of current function
  for i in xrange(linenum, max(-1, linenum - 10), -1):
    match = Match(r'^([^()]*\w+)\(', clean_lines.elided[i])
    if match:
      # Look for "override" after the matching closing parenthesis
      line, _, closing_paren = CloseExpression(
          clean_lines, i, len(match.group(1)))
      return (closing_paren >= 0 and
              Search(r'\boverride\b', line[closing_paren:]))
  return False


def IsOutOfLineMethodDefinition(clean_lines, linenum):
  """Check if current line contains an out-of-line method definition.

  Args:
    clean_lines: A CleansedLines instance containing the file.
    linenum: The number of the line to check.
  Returns:
    True if current line contains an out-of-line method definition.
  """
  # Scan back a few lines for start of current function
  for i in xrange(linenum, max(-1, linenum - 10), -1):
    if Match(r'^([^()]*\w+)\(', clean_lines.elided[i]):
      return Match(r'^[^()]*\w+::\w+\(', clean_lines.elided[i]) is not None
  return False


def IsInitializerList(clean_lines, linenum):
  """Check if current line is inside constructor initializer list.

  Args:
    clean_lines: A CleansedLines instance containing the file.
    linenum: The number of the line to check.
  Returns:
    True if current line appears to be inside constructor initializer
    list, False otherwise.
  """
  for i in xrange(linenum, 1, -1):
    line = clean_lines.elided[i]
    if i == linenum:
      remove_function_body = Match(r'^(.*)\{\s*$', line)
      if remove_function_body:
        line = remove_function_body.group(1)

    if Search(r'\s:\s*\w+[({]', line):
      # A lone colon tend to indicate the start of a constructor
      # initializer list.  It could also be a ternary operator, which
      # also tend to appear in constructor initializer lists as
      # opposed to parameter lists.
      return True
    if Search(r'\}\s*,\s*$', line):
      # A closing brace followed by a comma is probably the end of a
      # brace-initialized member in constructor initializer list.
      return True
    if Search(r'[{};]\s*$', line):
      # Found one of the following:
      # - A closing brace or semicolon, probably the end of the previous
      #   function.
      # - An opening brace, probably the start of current class or namespace.
      #
      # Current line is probably not inside an initializer list since
      # we saw one of those things without seeing the starting colon.
      return False

  # Got to the beginning of the file without seeing the start of
  # constructor initializer list.
  return False


def CheckForNonConstReference(filename, clean_lines, linenum,
                              nesting_state, error):
  """Check for non-const references.

  Separate from CheckLanguage since it scans backwards from current
  line, instead of scanning forward.

  Args:
    filename: The name of the current file.
    clean_lines: A CleansedLines instance containing the file.
    linenum: The number of the line to check.
    nesting_state: A NestingState instance which maintains information about
                   the current stack of nested blocks being parsed.
    error: The function to call with any errors found.
  """
  # Do nothing if there is no '&' on current line.
  line = clean_lines.elided[linenum]
  if '&' not in line:
    return

  # If a function is inherited, current function doesn't have much of
  # a choice, so any non-const references should not be blamed on
  # derived function.
  if IsDerivedFunction(clean_lines, linenum):
    return

  # Don't warn on out-of-line method definitions, as we would warn on the
  # in-line declaration, if it isn't marked with 'override'.
  if IsOutOfLineMethodDefinition(clean_lines, linenum):
    return

  # Long type names may be broken across multiple lines, usually in one
  # of these forms:
  #   LongType
  #       ::LongTypeContinued &identifier
  #   LongType::
  #       LongTypeContinued &identifier
  #   LongType<
  #       ...>::LongTypeContinued &identifier
  #
  # If we detected a type split across two lines, join the previous
  # line to current line so that we can match const references
  # accordingly.
  #
  # Note that this only scans back one line, since scanning back
  # arbitrary number of lines would be expensive.  If you have a type
  # that spans more than 2 lines, please use a typedef.
  if linenum > 1:
    previous = None
    if Match(r'\s*::(?:[\w<>]|::)+\s*&\s*\S', line):
      # previous_line\n + ::current_line
      previous = Search(r'\b((?:const\s*)?(?:[\w<>]|::)+[\w<>])\s*$',
                        clean_lines.elided[linenum - 1])
    elif Match(r'\s*[a-zA-Z_]([\w<>]|::)+\s*&\s*\S', line):
      # previous_line::\n + current_line
      previous = Search(r'\b((?:const\s*)?(?:[\w<>]|::)+::)\s*$',
                        clean_lines.elided[linenum - 1])
    if previous:
      line = previous.group(1) + line.lstrip()
    else:
      # Check for templated parameter that is split across multiple lines
      endpos = line.rfind('>')
      if endpos > -1:
        (_, startline, startpos) = ReverseCloseExpression(
            clean_lines, linenum, endpos)
        if startpos > -1 and startline < linenum:
          # Found the matching < on an earlier line, collect all
          # pieces up to current line.
          line = ''
          for i in xrange(startline, linenum + 1):
            line += clean_lines.elided[i].strip()

  # Check for non-const references in function parameters.  A single '&' may
  # found in the following places:
  #   inside expression: binary & for bitwise AND
  #   inside expression: unary & for taking the address of something
  #   inside declarators: reference parameter
  # We will exclude the first two cases by checking that we are not inside a
  # function body, including one that was just introduced by a trailing '{'.
  # TODO(unknown): Doesn't account for 'catch(Exception& e)' [rare].
  if (nesting_state.previous_stack_top and
      not (isinstance(nesting_state.previous_stack_top, _ClassInfo) or
           isinstance(nesting_state.previous_stack_top, _NamespaceInfo))):
    # Not at toplevel, not within a class, and not within a namespace
    return

  # Avoid initializer lists.  We only need to scan back from the
  # current line for something that starts with ':'.
  #
  # We don't need to check the current line, since the '&' would
  # appear inside the second set of parentheses on the current line as
  # opposed to the first set.
  if linenum > 0:
    for i in xrange(linenum - 1, max(0, linenum - 10), -1):
      previous_line = clean_lines.elided[i]
      if not Search(r'[),]\s*$', previous_line):
        break
      if Match(r'^\s*:\s+\S', previous_line):
        return

  # Avoid preprocessors
  if Search(r'\\\s*$', line):
    return

  # Avoid constructor initializer lists
  if IsInitializerList(clean_lines, linenum):
    return

  # We allow non-const references in a few standard places, like functions
  # called "swap()" or iostream operators like "<<" or ">>".  Do not check
  # those function parameters.
  #
  # We also accept & in static_assert, which looks like a function but
  # it's actually a declaration expression.
  whitelisted_functions = (r'(?:[sS]wap(?:<\w:+>)?|'
                           r'operator\s*[<>][<>]|'
                           r'static_assert|COMPILE_ASSERT'
                           r')\s*\(')
  if Search(whitelisted_functions, line):
    return
  elif not Search(r'\S+\([^)]*$', line):
    # Don't see a whitelisted function on this line.  Actually we
    # didn't see any function name on this line, so this is likely a
    # multi-line parameter list.  Try a bit harder to catch this case.
    for i in xrange(2):
      if (linenum > i and
          Search(whitelisted_functions, clean_lines.elided[linenum - i - 1])):
        return

  decls = ReplaceAll(r'{[^}]*}', ' ', line)  # exclude function body
  for parameter in re.findall(_RE_PATTERN_REF_PARAM, decls):
    if not Match(_RE_PATTERN_CONST_REF_PARAM, parameter):
      error(filename, linenum, 'runtime/references', 2,
            'Is this a non-const reference? '
            'If so, make const or use a pointer: ' +
            ReplaceAll(' *<', '<', parameter))


def CheckCasts(filename, clean_lines, linenum, error):
  """Various cast related checks.

  Args:
    filename: The name of the current file.
    clean_lines: A CleansedLines instance containing the file.
    linenum: The number of the line to check.
    error: The function to call with any errors found.
  """
  line = clean_lines.elided[linenum]

  # Check to see if they're using an conversion function cast.
  # I just try to capture the most common basic types, though there are more.
  # Parameterless conversion functions, such as bool(), are allowed as they are
  # probably a member operator declaration or default constructor.
  match = Search(
      r'(\bnew\s+|\S<\s*(?:const\s+)?)?\b'
      r'(int|float|double|bool|char|int32|uint32|int64|uint64)'
      r'(\([^)].*)', line)
  expecting_function = ExpectingFunctionArgs(clean_lines, linenum)
  if match and not expecting_function:
    matched_type = match.group(2)

    # matched_new_or_template is used to silence two false positives:
    # - New operators
    # - Template arguments with function types
    #
    # For template arguments, we match on types immediately following
    # an opening bracket without any spaces.  This is a fast way to
    # silence the common case where the function type is the first
    # template argument.  False negative with less-than comparison is
    # avoided because those operators are usually followed by a space.
    #
    #   function<double(double)>   // bracket + no space = false positive
    #   value < double(42)         // bracket + space = true positive
    matched_new_or_template = match.group(1)

    # Avoid arrays by looking for brackets that come after the closing
    # parenthesis.
    if Match(r'\([^()]+\)\s*\[', match.group(3)):
      return

    # Other things to ignore:
    # - Function pointers
    # - Casts to pointer types
    # - Placement new
    # - Alias declarations
    matched_funcptr = match.group(3)
    if (matched_new_or_template is None and
        not (matched_funcptr and
             (Match(r'\((?:[^() ]+::\s*\*\s*)?[^() ]+\)\s*\(',
                    matched_funcptr) or
              matched_funcptr.startswith('(*)'))) and
        not Match(r'\s*using\s+\S+\s*=\s*' + matched_type, line) and
        not Search(r'new\(\S+\)\s*' + matched_type, line)):
      error(filename, linenum, 'readability/casting', 4,
            'Using deprecated casting style.  '
            'Use static_cast<%s>(...) instead' %
            matched_type)

  if not expecting_function:
    CheckCStyleCast(filename, clean_lines, linenum, 'static_cast',
                    r'\((int|float|double|bool|char|u?int(16|32|64))\)', error)

  # This doesn't catch all cases. Consider (const char * const)"hello".
  #
  # (char *) "foo" should always be a const_cast (reinterpret_cast won't
  # compile).
  if CheckCStyleCast(filename, clean_lines, linenum, 'const_cast',
                     r'\((char\s?\*+\s?)\)\s*"', error):
    pass
  else:
    # Check pointer casts for other than string constants
    CheckCStyleCast(filename, clean_lines, linenum, 'reinterpret_cast',
                    r'\((\w+\s?\*+\s?)\)', error)

  # In addition, we look for people taking the address of a cast.  This
  # is dangerous -- casts can assign to temporaries, so the pointer doesn't
  # point where you think.
  #
  # Some non-identifier character is required before the '&' for the
  # expression to be recognized as a cast.  These are casts:
  #   expression = &static_cast<int*>(temporary());
  #   function(&(int*)(temporary()));
  #
  # This is not a cast:
  #   reference_type&(int* function_param);
  match = Search(
      r'(?:[^\w]&\(([^)*][^)]*)\)[\w(])|'
      r'(?:[^\w]&(static|dynamic|down|reinterpret)_cast\b)', line)
  if match:
    # Try a better error message when the & is bound to something
    # dereferenced by the casted pointer, as opposed to the casted
    # pointer itself.
    parenthesis_error = False
    match = Match(r'^(.*&(?:static|dynamic|down|reinterpret)_cast\b)<', line)
    if match:
      _, y1, x1 = CloseExpression(clean_lines, linenum, len(match.group(1)))
      if x1 >= 0 and clean_lines.elided[y1][x1] == '(':
        _, y2, x2 = CloseExpression(clean_lines, y1, x1)
        if x2 >= 0:
          extended_line = clean_lines.elided[y2][x2:]
          if y2 < clean_lines.NumLines() - 1:
            extended_line += clean_lines.elided[y2 + 1]
          if Match(r'\s*(?:->|\[)', extended_line):
            parenthesis_error = True

    if parenthesis_error:
      error(filename, linenum, 'readability/casting', 4,
            ('Are you taking an address of something dereferenced '
             'from a cast?  Wrapping the dereferenced expression in '
             'parentheses will make the binding more obvious'))
    else:
      error(filename, linenum, 'runtime/casting', 4,
            ('Are you taking an address of a cast?  '
             'This is dangerous: could be a temp var.  '
             'Take the address before doing the cast, rather than after'))


def CheckCStyleCast(filename, clean_lines, linenum, cast_type, pattern, error):
  """Checks for a C-style cast by looking for the pattern.

  Args:
    filename: The name of the current file.
    clean_lines: A CleansedLines instance containing the file.
    linenum: The number of the line to check.
    cast_type: The string for the C++ cast to recommend.  This is either
      reinterpret_cast, static_cast, or const_cast, depending.
    pattern: The regular expression used to find C-style casts.
    error: The function to call with any errors found.

  Returns:
    True if an error was emitted.
    False otherwise.
  """
  line = clean_lines.elided[linenum]
  match = Search(pattern, line)
  if not match:
    return False

  # Exclude lines with keywords that tend to look like casts
  context = line[0:match.start(1) - 1]
  if Match(r'.*\b(?:sizeof|alignof|alignas|[_A-Z][_A-Z0-9]*)\s*$', context):
    return False

  # Try expanding current context to see if we one level of
  # parentheses inside a macro.
  if linenum > 0:
    for i in xrange(linenum - 1, max(0, linenum - 5), -1):
      context = clean_lines.elided[i] + context
  if Match(r'.*\b[_A-Z][_A-Z0-9]*\s*\((?:\([^()]*\)|[^()])*$', context):
    return False

  # operator++(int) and operator--(int)
  if context.endswith(' operator++') or context.endswith(' operator--'):
    return False

  # A single unnamed argument for a function tends to look like old
  # style cast.  If we see those, don't issue warnings for deprecated
  # casts, instead issue warnings for unnamed arguments where
  # appropriate.
  #
  # These are things that we want warnings for, since the style guide
  # explicitly require all parameters to be named:
  #   Function(int);
  #   Function(int) {
  #   ConstMember(int) const;
  #   ConstMember(int) const {
  #   ExceptionMember(int) throw (...);
  #   ExceptionMember(int) throw (...) {
  #   PureVirtual(int) = 0;
  #   [](int) -> bool {
  #
  # These are functions of some sort, where the compiler would be fine
  # if they had named parameters, but people often omit those
  # identifiers to reduce clutter:
  #   (FunctionPointer)(int);
  #   (FunctionPointer)(int) = value;
  #   Function((function_pointer_arg)(int))
  #   Function((function_pointer_arg)(int), int param)
  #   <TemplateArgument(int)>;
  #   <(FunctionPointerTemplateArgument)(int)>;
  remainder = line[match.end(0):]
  if Match(r'^\s*(?:;|const\b|throw\b|final\b|override\b|[=>{),]|->)',
           remainder):
    # Looks like an unnamed parameter.

    # Don't warn on any kind of template arguments.
    if Match(r'^\s*>', remainder):
      return False

    # Don't warn on assignments to function pointers, but keep warnings for
    # unnamed parameters to pure virtual functions.  Note that this pattern
    # will also pass on assignments of "0" to function pointers, but the
    # preferred values for those would be "nullptr" or "NULL".
    matched_zero = Match(r'^\s=\s*(\S+)\s*;', remainder)
    if matched_zero and matched_zero.group(1) != '0':
      return False

    # Don't warn on function pointer declarations.  For this we need
    # to check what came before the "(type)" string.
    if Match(r'.*\)\s*$', line[0:match.start(0)]):
      return False

    # Don't warn if the parameter is named with block comments, e.g.:
    #  Function(int /*unused_param*/);
    raw_line = clean_lines.raw_lines[linenum]
    if '/*' in raw_line:
      return False

    # Passed all filters, issue warning here.
    error(filename, linenum, 'readability/function', 3,
          'All parameters should be named in a function')
    return True

  # At this point, all that should be left is actual casts.
  error(filename, linenum, 'readability/casting', 4,
        'Using C-style cast.  Use %s<%s>(...) instead' %
        (cast_type, match.group(1)))

  return True


def ExpectingFunctionArgs(clean_lines, linenum):
  """Checks whether where function type arguments are expected.

  Args:
    clean_lines: A CleansedLines instance containing the file.
    linenum: The number of the line to check.

  Returns:
    True if the line at 'linenum' is inside something that expects arguments
    of function types.
  """
  line = clean_lines.elided[linenum]
  return (Match(r'^\s*MOCK_(CONST_)?METHOD\d+(_T)?\(', line) or
          (linenum >= 2 and
           (Match(r'^\s*MOCK_(?:CONST_)?METHOD\d+(?:_T)?\((?:\S+,)?\s*$',
                  clean_lines.elided[linenum - 1]) or
            Match(r'^\s*MOCK_(?:CONST_)?METHOD\d+(?:_T)?\(\s*$',
                  clean_lines.elided[linenum - 2]) or
            Search(r'\bstd::m?function\s*\<\s*$',
                   clean_lines.elided[linenum - 1]))))


_HEADERS_CONTAINING_TEMPLATES = (
    ('<deque>', ('deque',)),
    ('<functional>', ('unary_function', 'binary_function',
                      'plus', 'minus', 'multiplies', 'divides', 'modulus',
                      'negate',
                      'equal_to', 'not_equal_to', 'greater', 'less',
                      'greater_equal', 'less_equal',
                      'logical_and', 'logical_or', 'logical_not',
                      'unary_negate', 'not1', 'binary_negate', 'not2',
                      'bind1st', 'bind2nd',
                      'pointer_to_unary_function',
                      'pointer_to_binary_function',
                      'ptr_fun',
                      'mem_fun_t', 'mem_fun', 'mem_fun1_t', 'mem_fun1_ref_t',
                      'mem_fun_ref_t',
                      'const_mem_fun_t', 'const_mem_fun1_t',
                      'const_mem_fun_ref_t', 'const_mem_fun1_ref_t',
                      'mem_fun_ref',
                     )),
    ('<limits>', ('numeric_limits',)),
    ('<list>', ('list',)),
    ('<map>', ('map', 'multimap',)),
    ('<memory>', ('allocator',)),
    ('<queue>', ('queue', 'priority_queue',)),
    ('<set>', ('set', 'multiset',)),
    ('<stack>', ('stack',)),
    ('<string>', ('char_traits', 'basic_string',)),
    ('<tuple>', ('tuple',)),
    ('<utility>', ('pair',)),
    ('<vector>', ('vector',)),

    # gcc extensions.
    # Note: std::hash is their hash, ::hash is our hash
    ('<hash_map>', ('hash_map', 'hash_multimap',)),
    ('<hash_set>', ('hash_set', 'hash_multiset',)),
    ('<slist>', ('slist',)),
    )

_RE_PATTERN_STRING = re.compile(r'\bstring\b')

_re_pattern_algorithm_header = []
for _template in ('copy', 'max', 'min', 'min_element', 'sort', 'swap',
                  'transform'):
  # Match max<type>(..., ...), max(..., ...), but not foo->max, foo.max or
  # type::max().
  _re_pattern_algorithm_header.append(
      (re.compile(r'[^>.]\b' + _template + r'(<.*?>)?\([^\)]'),
       _template,
       '<algorithm>'))

_re_pattern_templates = []
for _header, _templates in _HEADERS_CONTAINING_TEMPLATES:
  for _template in _templates:
    _re_pattern_templates.append(
        (re.compile(r'(\<|\b)' + _template + r'\s*\<'),
         _template + '<>',
         _header))


def FilesBelongToSameModule(filename_cc, filename_h):
  """Check if these two filenames belong to the same module.

  The concept of a 'module' here is a as follows:
  foo.h, foo-inl.h, foo.cc, foo_test.cc and foo_unittest.cc belong to the
  same 'module' if they are in the same directory.
  some/path/public/xyzzy and some/path/internal/xyzzy are also considered
  to belong to the same module here.

  If the filename_cc contains a longer path than the filename_h, for example,
  '/absolute/path/to/base/sysinfo.cc', and this file would include
  'base/sysinfo.h', this function also produces the prefix needed to open the
  header. This is used by the caller of this function to more robustly open the
  header file. We don't have access to the real include paths in this context,
  so we need this guesswork here.

  Known bugs: tools/base/bar.cc and base/bar.h belong to the same module
  according to this implementation. Because of this, this function gives
  some false positives. This should be sufficiently rare in practice.

  Args:
    filename_cc: is the path for the source (e.g. .cc) file
    filename_h: is the path for the header path

  Returns:
    Tuple with a bool and a string:
    bool: True if filename_cc and filename_h belong to the same module.
    string: the additional prefix needed to open the header file.
  """
  fileinfo_cc = FileInfo(filename_cc)
  if not fileinfo_cc.Extension().lstrip('.') in GetNonHeaderExtensions():
    return (False, '')

  fileinfo_h = FileInfo(filename_h)
  if not fileinfo_h.Extension().lstrip('.') in GetHeaderExtensions():
    return (False, '')

  filename_cc = filename_cc[:-(len(fileinfo_cc.Extension()))]
  for suffix in _test_suffixes:
    if filename_cc.endswith(suffix):
      filename_cc = filename_cc[:-len(suffix)]
      break

  filename_cc = filename_cc.replace('/public/', '/')
  filename_cc = filename_cc.replace('/internal/', '/')

  filename_h = filename_h[:-(len(fileinfo_h.Extension()))]
  if filename_h.endswith('-inl'):
    filename_h = filename_h[:-len('-inl')]
  filename_h = filename_h.replace('/public/', '/')
  filename_h = filename_h.replace('/internal/', '/')

  files_belong_to_same_module = filename_cc.endswith(filename_h)
  common_path = ''
  if files_belong_to_same_module:
    common_path = filename_cc[:-len(filename_h)]
  return files_belong_to_same_module, common_path


def UpdateIncludeState(filename, include_dict, io=codecs):
  """Fill up the include_dict with new includes found from the file.

  Args:
    filename: the name of the header to read.
    include_dict: a dictionary in which the headers are inserted.
    io: The io factory to use to read the file. Provided for testability.

  Returns:
    True if a header was successfully added. False otherwise.
  """
  headerfile = None
  try:
    headerfile = io.open(filename, 'r', 'utf8', 'replace')
  except IOError:
    return False
  linenum = 0
  for line in headerfile:
    linenum += 1
    clean_line = CleanseComments(line)
    match = _RE_PATTERN_INCLUDE.search(clean_line)
    if match:
      include = match.group(2)
      include_dict.setdefault(include, linenum)
  return True


def CheckForIncludeWhatYouUse(filename, clean_lines, include_state, error,
                              io=codecs):
  """Reports for missing stl includes.

  This function will output warnings to make sure you are including the headers
  necessary for the stl containers and functions that you use. We only give one
  reason to include a header. For example, if you use both equal_to<> and
  less<> in a .h file, only one (the latter in the file) of these will be
  reported as a reason to include the <functional>.

  Args:
    filename: The name of the current file.
    clean_lines: A CleansedLines instance containing the file.
    include_state: An _IncludeState instance.
    error: The function to call with any errors found.
    io: The IO factory to use to read the header file. Provided for unittest
        injection.
  """
  required = {}  # A map of header name to linenumber and the template entity.
                 # Example of required: { '<functional>': (1219, 'less<>') }

  for linenum in range(clean_lines.NumLines()):
    line = clean_lines.elided[linenum]
    if not line or line[0] == '#':
      continue

    # String is special -- it is a non-templatized type in STL.
    matched = _RE_PATTERN_STRING.search(line)
    if matched:
      # Don't warn about strings in non-STL namespaces:
      # (We check only the first match per line; good enough.)
      prefix = line[:matched.start()]
      if prefix.endswith('std::') or not prefix.endswith('::'):
        required['<string>'] = (linenum, 'string')

    for pattern, template, header in _re_pattern_algorithm_header:
      if pattern.search(line):
        required[header] = (linenum, template)

    # The following function is just a speed up, no semantics are changed.
    if not '<' in line:  # Reduces the cpu time usage by skipping lines.
      continue

    for pattern, template, header in _re_pattern_templates:
      if pattern.search(line):
        required[header] = (linenum, template)

  # The policy is that if you #include something in foo.h you don't need to
  # include it again in foo.cc. Here, we will look at possible includes.
  # Let's flatten the include_state include_list and copy it into a dictionary.
  include_dict = dict([item for sublist in include_state.include_list
                       for item in sublist])

  # Did we find the header for this file (if any) and successfully load it?
  header_found = False

  # Use the absolute path so that matching works properly.
  abs_filename = FileInfo(filename).FullName()

  # For Emacs's flymake.
  # If cpplint is invoked from Emacs's flymake, a temporary file is generated
  # by flymake and that file name might end with '_flymake.cc'. In that case,
  # restore original file name here so that the corresponding header file can be
  # found.
  # e.g. If the file name is 'foo_flymake.cc', we should search for 'foo.h'
  # instead of 'foo_flymake.h'
  abs_filename = re.sub(r'_flymake\.cc$', '.cc', abs_filename)

  # include_dict is modified during iteration, so we iterate over a copy of
  # the keys.
  header_keys = list(include_dict.keys())
  for header in header_keys:
    (same_module, common_path) = FilesBelongToSameModule(abs_filename, header)
    fullpath = common_path + header
    if same_module and UpdateIncludeState(fullpath, include_dict, io):
      header_found = True

  # If we can't find the header file for a .cc, assume it's because we don't
  # know where to look. In that case we'll give up as we're not sure they
  # didn't include it in the .h file.
  # TODO(unknown): Do a better job of finding .h files so we are confident that
  # not having the .h file means there isn't one.
  if not header_found:
    for extension in GetNonHeaderExtensions():
      if filename.endswith('.' + extension):
        return

  # All the lines have been processed, report the errors found.
  for required_header_unstripped in sorted(required, key=required.__getitem__):
    template = required[required_header_unstripped][1]
    if required_header_unstripped.strip('<>"') not in include_dict:
      error(filename, required[required_header_unstripped][0],
            'build/include_what_you_use', 4,
            'Add #include ' + required_header_unstripped + ' for ' + template)


_RE_PATTERN_EXPLICIT_MAKEPAIR = re.compile(r'\bmake_pair\s*<')


def CheckMakePairUsesDeduction(filename, clean_lines, linenum, error):
  """Check that make_pair's template arguments are deduced.

  G++ 4.6 in C++11 mode fails badly if make_pair's template arguments are
  specified explicitly, and such use isn't intended in any case.

  Args:
    filename: The name of the current file.
    clean_lines: A CleansedLines instance containing the file.
    linenum: The number of the line to check.
    error: The function to call with any errors found.
  """
  line = clean_lines.elided[linenum]
  match = _RE_PATTERN_EXPLICIT_MAKEPAIR.search(line)
  if match:
    error(filename, linenum, 'build/explicit_make_pair',
          4,  # 4 = high confidence
          'For C++11-compatibility, omit template arguments from make_pair'
          ' OR use pair directly OR if appropriate, construct a pair directly')


def CheckDefaultLambdaCaptures(filename, clean_lines, linenum, error):
  """Check that default lambda captures are not used.

  Args:
    filename: The name of the current file.
    clean_lines: A CleansedLines instance containing the file.
    linenum: The number of the line to check.
    error: The function to call with any errors found.
  """
  line = clean_lines.elided[linenum]

  # A lambda introducer specifies a default capture if it starts with "[="
  # or if it starts with "[&" _not_ followed by an identifier.
  match = Match(r'^(.*)\[\s*(?:=|&[^\w])', line)
  if match:
    # Found a potential error, check what comes after the lambda-introducer.
    # If it's not open parenthesis (for lambda-declarator) or open brace
    # (for compound-statement), it's not a lambda.
    line, _, pos = CloseExpression(clean_lines, linenum, len(match.group(1)))
    if pos >= 0 and Match(r'^\s*[{(]', line[pos:]):
      error(filename, linenum, 'build/c++11',
            4,  # 4 = high confidence
            'Default lambda captures are an unapproved C++ feature.')


def CheckRedundantVirtual(filename, clean_lines, linenum, error):
  """Check if line contains a redundant "virtual" function-specifier.

  Args:
    filename: The name of the current file.
    clean_lines: A CleansedLines instance containing the file.
    linenum: The number of the line to check.
    error: The function to call with any errors found.
  """
  # Look for "virtual" on current line.
  line = clean_lines.elided[linenum]
  virtual = Match(r'^(.*)(\bvirtual\b)(.*)$', line)
  if not virtual: return

  # Ignore "virtual" keywords that are near access-specifiers.  These
  # are only used in class base-specifier and do not apply to member
  # functions.
  if (Search(r'\b(public|protected|private)\s+$', virtual.group(1)) or
      Match(r'^\s+(public|protected|private)\b', virtual.group(3))):
    return

  # Ignore the "virtual" keyword from virtual base classes.  Usually
  # there is a column on the same line in these cases (virtual base
  # classes are rare in google3 because multiple inheritance is rare).
  if Match(r'^.*[^:]:[^:].*$', line): return

  # Look for the next opening parenthesis.  This is the start of the
  # parameter list (possibly on the next line shortly after virtual).
  # TODO(unknown): doesn't work if there are virtual functions with
  # decltype() or other things that use parentheses, but csearch suggests
  # that this is rare.
  end_col = -1
  end_line = -1
  start_col = len(virtual.group(2))
  for start_line in xrange(linenum, min(linenum + 3, clean_lines.NumLines())):
    line = clean_lines.elided[start_line][start_col:]
    parameter_list = Match(r'^([^(]*)\(', line)
    if parameter_list:
      # Match parentheses to find the end of the parameter list
      (_, end_line, end_col) = CloseExpression(
          clean_lines, start_line, start_col + len(parameter_list.group(1)))
      break
    start_col = 0

  if end_col < 0:
    return  # Couldn't find end of parameter list, give up

  # Look for "override" or "final" after the parameter list
  # (possibly on the next few lines).
  for i in xrange(end_line, min(end_line + 3, clean_lines.NumLines())):
    line = clean_lines.elided[i][end_col:]
    match = Search(r'\b(override|final)\b', line)
    if match:
      error(filename, linenum, 'readability/inheritance', 4,
            ('"virtual" is redundant since function is '
             'already declared as "%s"' % match.group(1)))

    # Set end_col to check whole lines after we are done with the
    # first line.
    end_col = 0
    if Search(r'[^\w]\s*$', line):
      break


def CheckRedundantOverrideOrFinal(filename, clean_lines, linenum, error):
  """Check if line contains a redundant "override" or "final" virt-specifier.

  Args:
    filename: The name of the current file.
    clean_lines: A CleansedLines instance containing the file.
    linenum: The number of the line to check.
    error: The function to call with any errors found.
  """
  # Look for closing parenthesis nearby.  We need one to confirm where
  # the declarator ends and where the virt-specifier starts to avoid
  # false positives.
  line = clean_lines.elided[linenum]
  declarator_end = line.rfind(')')
  if declarator_end >= 0:
    fragment = line[declarator_end:]
  else:
    if linenum > 1 and clean_lines.elided[linenum - 1].rfind(')') >= 0:
      fragment = line
    else:
      return

  # Check that at most one of "override" or "final" is present, not both
  if Search(r'\boverride\b', fragment) and Search(r'\bfinal\b', fragment):
    error(filename, linenum, 'readability/inheritance', 4,
          ('"override" is redundant since function is '
           'already declared as "final"'))




# Returns true if we are at a new block, and it is directly
# inside of a namespace.
def IsBlockInNameSpace(nesting_state, is_forward_declaration):
  """Checks that the new block is directly in a namespace.

  Args:
    nesting_state: The _NestingState object that contains info about our state.
    is_forward_declaration: If the class is a forward declared class.
  Returns:
    Whether or not the new block is directly in a namespace.
  """
  if is_forward_declaration:
    return len(nesting_state.stack) >= 1 and (
      isinstance(nesting_state.stack[-1], _NamespaceInfo))


  return (len(nesting_state.stack) > 1 and
          nesting_state.stack[-1].check_namespace_indentation and
          isinstance(nesting_state.stack[-2], _NamespaceInfo))


def ShouldCheckNamespaceIndentation(nesting_state, is_namespace_indent_item,
                                    raw_lines_no_comments, linenum):
  """This method determines if we should apply our namespace indentation check.

  Args:
    nesting_state: The current nesting state.
    is_namespace_indent_item: If we just put a new class on the stack, True.
      If the top of the stack is not a class, or we did not recently
      add the class, False.
    raw_lines_no_comments: The lines without the comments.
    linenum: The current line number we are processing.

  Returns:
    True if we should apply our namespace indentation check. Currently, it
    only works for classes and namespaces inside of a namespace.
  """

  is_forward_declaration = IsForwardClassDeclaration(raw_lines_no_comments,
                                                     linenum)

  if not (is_namespace_indent_item or is_forward_declaration):
    return False

  # If we are in a macro, we do not want to check the namespace indentation.
  if IsMacroDefinition(raw_lines_no_comments, linenum):
    return False

  return IsBlockInNameSpace(nesting_state, is_forward_declaration)


# Call this method if the line is directly inside of a namespace.
# If the line above is blank (excluding comments) or the start of
# an inner namespace, it cannot be indented.
def CheckItemIndentationInNamespace(filename, raw_lines_no_comments, linenum,
                                    error):
  line = raw_lines_no_comments[linenum]
  if Match(r'^\s+', line):
    error(filename, linenum, 'runtime/indentation_namespace', 4,
          'Do not indent within a namespace')


def ProcessLine(filename, file_extension, clean_lines, line,
                include_state, function_state, nesting_state, error,
                extra_check_functions=None):
  """Processes a single line in the file.

  Args:
    filename: Filename of the file that is being processed.
    file_extension: The extension (dot not included) of the file.
    clean_lines: An array of strings, each representing a line of the file,
                 with comments stripped.
    line: Number of line being processed.
    include_state: An _IncludeState instance in which the headers are inserted.
    function_state: A _FunctionState instance which counts function lines, etc.
    nesting_state: A NestingState instance which maintains information about
                   the current stack of nested blocks being parsed.
    error: A callable to which errors are reported, which takes 4 arguments:
           filename, line number, error level, and message
    extra_check_functions: An array of additional check functions that will be
                           run on each source line. Each function takes 4
                           arguments: filename, clean_lines, line, error
  """
  raw_lines = clean_lines.raw_lines
  ParseNolintSuppressions(filename, raw_lines[line], line, error)
  nesting_state.Update(filename, clean_lines, line, error)
  CheckForNamespaceIndentation(filename, nesting_state, clean_lines, line,
                               error)
  if nesting_state.InAsmBlock(): return
  CheckForFunctionLengths(filename, clean_lines, line, function_state, error)
  CheckForMultilineCommentsAndStrings(filename, clean_lines, line, error)
  CheckStyle(filename, clean_lines, line, file_extension, nesting_state, error)
  CheckLanguage(filename, clean_lines, line, file_extension, include_state,
                nesting_state, error)
  CheckForNonConstReference(filename, clean_lines, line, nesting_state, error)
  CheckForNonStandardConstructs(filename, clean_lines, line,
                                nesting_state, error)
  CheckVlogArguments(filename, clean_lines, line, error)
  CheckPosixThreading(filename, clean_lines, line, error)
  CheckInvalidIncrement(filename, clean_lines, line, error)
  CheckMakePairUsesDeduction(filename, clean_lines, line, error)
  CheckDefaultLambdaCaptures(filename, clean_lines, line, error)
  CheckRedundantVirtual(filename, clean_lines, line, error)
  CheckRedundantOverrideOrFinal(filename, clean_lines, line, error)
  if extra_check_functions:
    for check_fn in extra_check_functions:
      check_fn(filename, clean_lines, line, error)

def FlagCxx11Features(filename, clean_lines, linenum, error):
  """Flag those c++11 features that we only allow in certain places.

  Args:
    filename: The name of the current file.
    clean_lines: A CleansedLines instance containing the file.
    linenum: The number of the line to check.
    error: The function to call with any errors found.
  """
  line = clean_lines.elided[linenum]

  # Flag unapproved C++11 headers.
  include = Match(r'\s*#\s*include\s+[<"]([^<"]+)[">]', line)
  if include and include.group(1) in ('cfenv',
                                      'condition_variable',
                                      'fenv.h',
                                      'future',
                                      'mutex',
                                      'thread',
                                      'chrono',
                                      'ratio',
                                      'regex',
                                      'system_error',
                                     ):
    error(filename, linenum, 'build/c++11', 5,
          ('<%s> is an unapproved C++11 header.') % include.group(1))

  # The only place where we need to worry about C++11 keywords and library
  # features in preprocessor directives is in macro definitions.
  if Match(r'\s*#', line) and not Match(r'\s*#\s*define\b', line): return

  # These are classes and free functions.  The classes are always
  # mentioned as std::*, but we only catch the free functions if
  # they're not found by ADL.  They're alphabetical by header.
  for top_name in (
      # type_traits
      'alignment_of',
      'aligned_union',
      ):
    if Search(r'\bstd::%s\b' % top_name, line):
      error(filename, linenum, 'build/c++11', 5,
            ('std::%s is an unapproved C++11 class or function.  Send c-style '
             'an example of where it would make your code more readable, and '
             'they may let you use it.') % top_name)


def ProcessFileData(filename, file_extension, lines, error,
                    extra_check_functions=None):
  """Performs lint checks and reports any errors to the given error function.

  Args:
    filename: Filename of the file that is being processed.
    file_extension: The extension (dot not included) of the file.
    lines: An array of strings, each representing a line of the file, with the
           last element being empty if the file is terminated with a newline.
    error: A callable to which errors are reported, which takes 4 arguments:
           filename, line number, error level, and message
    extra_check_functions: An array of additional check functions that will be
                           run on each source line. Each function takes 4
                           arguments: filename, clean_lines, line, error
  """
  lines = (['// marker so line numbers and indices both start at 1'] + lines +
           ['// marker so line numbers end in a known way'])

  include_state = _IncludeState()
  function_state = _FunctionState()
  nesting_state = NestingState()

  ResetNolintSuppressions()

  CheckForCopyright(filename, lines, error)

  RemoveMultiLineComments(filename, lines, error)
  clean_lines = CleansedLines(lines)

  if file_extension in GetHeaderExtensions():
    CheckForHeaderGuard(filename, clean_lines, error)

  for line in range(clean_lines.NumLines()):
    ProcessLine(filename, file_extension, clean_lines, line,
                include_state, function_state, nesting_state, error,
                extra_check_functions)
    FlagCxx11Features(filename, clean_lines, line, error)
  nesting_state.CheckCompletedBlocks(filename, error)

  CheckForIncludeWhatYouUse(filename, clean_lines, include_state, error)

  # Check that the .cc file has included its header if it exists.
  if file_extension in GetNonHeaderExtensions():
    CheckHeaderFileIncluded(filename, include_state, error)

  # We check here rather than inside ProcessLine so that we see raw
  # lines rather than "cleaned" lines.
  CheckForBadCharacters(filename, lines, error)

  CheckForNewlineAtEOF(filename, lines, error)

def ProcessConfigOverrides(filename):
  """ Loads the configuration files and processes the config overrides.

  Args:
    filename: The name of the file being processed by the linter.

  Returns:
    False if the current |filename| should not be processed further.
  """

  abs_filename = os.path.abspath(filename)
  cfg_filters = []
  keep_looking = True
  while keep_looking:
    abs_path, base_name = os.path.split(abs_filename)
    if not base_name:
      break  # Reached the root directory.

    cfg_file = os.path.join(abs_path, "CPPLINT.cfg")
    abs_filename = abs_path
    if not os.path.isfile(cfg_file):
      continue

    try:
      with open(cfg_file) as file_handle:
        for line in file_handle:
          line, _, _ = line.partition('#')  # Remove comments.
          if not line.strip():
            continue

          name, _, val = line.partition('=')
          name = name.strip()
          val = val.strip()
          if name == 'set noparent':
            keep_looking = False
          elif name == 'filter':
            cfg_filters.append(val)
          elif name == 'exclude_files':
            # When matching exclude_files pattern, use the base_name of
            # the current file name or the directory name we are processing.
            # For example, if we are checking for lint errors in /foo/bar/baz.cc
            # and we found the .cfg file at /foo/CPPLINT.cfg, then the config
            # file's "exclude_files" filter is meant to be checked against "bar"
            # and not "baz" nor "bar/baz.cc".
            if base_name:
              pattern = re.compile(val)
              if pattern.match(base_name):
                _cpplint_state.PrintInfo('Ignoring "%s": file excluded by '
                    '"%s". File path component "%s" matches pattern "%s"\n' %
                    (filename, cfg_file, base_name, val))
                return False
          elif name == 'linelength':
            global _line_length
            try:
                _line_length = int(val)
            except ValueError:
                _cpplint_state.PrintError('Line length must be numeric.')
<<<<<<< HEAD
          elif name == 'extensions':
              global _valid_extensions
              try:
                  extensions = [ext.strip() for ext in val.split(',')]
                  _valid_extensions = set(extensions)
              except ValueError:
                  sys.stderr.write('Extensions should be a comma-separated list of values;'
                                   'for example: extensions=hpp,cpp\n'
                                   'This could not be parsed: "%s"' % (val,))
          elif name == 'headers':
              global _header_extensions
              try:
                  extensions = [ext.strip() for ext in val.split(',')]
                  _header_extensions = set(extensions)
              except ValueError:
                  sys.stderr.write('Extensions should be a comma-separated list of values;'
                                   'for example: extensions=hpp,cpp\n'
                                   'This could not be parsed: "%s"' % (val,))
=======
          elif name == 'root':
            global _root
            _root = val
>>>>>>> 5e3b2a6d
          else:
            _cpplint_state.PrintError(
                'Invalid configuration option (%s) in file %s\n' %
                (name, cfg_file))

    except IOError:
      _cpplint_state.PrintError(
          "Skipping config file '%s': Can't open for reading\n" % cfg_file)
      keep_looking = False

  # Apply all the accumulated filters in reverse order (top-level directory
  # config options having the least priority).
  for cfg_filter in reversed(cfg_filters):
     _AddFilters(cfg_filter)

  return True


def ProcessFile(filename, vlevel, extra_check_functions=None):
  """Does google-lint on a single file.

  Args:
    filename: The name of the file to parse.

    vlevel: The level of errors to report.  Every error of confidence
    >= verbose_level will be reported.  0 is a good default.

    extra_check_functions: An array of additional check functions that will be
                           run on each source line. Each function takes 4
                           arguments: filename, clean_lines, line, error
  """

  _SetVerboseLevel(vlevel)
  _BackupFilters()

  if not ProcessConfigOverrides(filename):
    _RestoreFilters()
    return

  lf_lines = []
  crlf_lines = []
  try:
    # Support the UNIX convention of using "-" for stdin.  Note that
    # we are not opening the file with universal newline support
    # (which codecs doesn't support anyway), so the resulting lines do
    # contain trailing '\r' characters if we are reading a file that
    # has CRLF endings.
    # If after the split a trailing '\r' is present, it is removed
    # below.
    if filename == '-':
      lines = codecs.StreamReaderWriter(sys.stdin,
                                        codecs.getreader('utf8'),
                                        codecs.getwriter('utf8'),
                                        'replace').read().split('\n')
    else:
      lines = codecs.open(filename, 'r', 'utf8', 'replace').read().split('\n')

    # Remove trailing '\r'.
    # The -1 accounts for the extra trailing blank line we get from split()
    for linenum in range(len(lines) - 1):
      if lines[linenum].endswith('\r'):
        lines[linenum] = lines[linenum].rstrip('\r')
        crlf_lines.append(linenum + 1)
      else:
        lf_lines.append(linenum + 1)

  except IOError:
    _cpplint_state.PrintError(
        "Skipping input '%s': Can't open for reading\n" % filename)
    _RestoreFilters()
    return

  # Note, if no dot is found, this will give the entire filename as the ext.
  file_extension = filename[filename.rfind('.') + 1:]

  # When reading from stdin, the extension is unknown, so no cpplint tests
  # should rely on the extension.
  if filename != '-' and file_extension not in GetAllExtensions():
    _cpplint_state.PrintError('Ignoring %s; not a valid file name '
                     '(%s)\n' % (filename, ', '.join(GetAllExtensions())))
  else:
    ProcessFileData(filename, file_extension, lines, Error,
                    extra_check_functions)

    # If end-of-line sequences are a mix of LF and CR-LF, issue
    # warnings on the lines with CR.
    #
    # Don't issue any warnings if all lines are uniformly LF or CR-LF,
    # since critique can handle these just fine, and the style guide
    # doesn't dictate a particular end of line sequence.
    #
    # We can't depend on os.linesep to determine what the desired
    # end-of-line sequence should be, since that will return the
    # server-side end-of-line sequence.
    if lf_lines and crlf_lines:
      # Warn on every line with CR.  An alternative approach might be to
      # check whether the file is mostly CRLF or just LF, and warn on the
      # minority, we bias toward LF here since most tools prefer LF.
      for linenum in crlf_lines:
        Error(filename, linenum, 'whitespace/newline', 1,
              'Unexpected \\r (^M) found; better to use only \\n')

  _cpplint_state.PrintInfo('Done processing %s\n' % filename)
  _RestoreFilters()


def PrintUsage(message):
  """Prints a brief usage string and exits, optionally with an error message.

  Args:
    message: The optional error message.
  """
  sys.stderr.write(_USAGE)

  if message:
    sys.exit('\nFATAL ERROR: ' + message)
  else:
    sys.exit(0)


def PrintCategories():
  """Prints a list of all the error-categories used by error messages.

  These are the categories used to filter messages via --filter.
  """
  sys.stderr.write(''.join('  %s\n' % cat for cat in _ERROR_CATEGORIES))
  sys.exit(0)


def ParseArguments(args):
  """Parses the command line arguments.

  This may set the output format and verbosity level as side-effects.

  Args:
    args: The command line arguments:

  Returns:
    The list of filenames to lint.
  """
  try:
    (opts, filenames) = getopt.getopt(args, '', ['help', 'output=', 'verbose=',
                                                 'counting=',
                                                 'filter=',
                                                 'root=',
                                                 'repository=',
                                                 'linelength=',
                                                 'extensions=',
                                                 'exclude=',
                                                 'headers=',
                                                 'quiet',
                                                 'recursive'])
  except getopt.GetoptError:
    PrintUsage('Invalid arguments.')

  verbosity = _VerboseLevel()
  output_format = _OutputFormat()
  filters = ''
  counting_style = ''
  recursive = False

  for (opt, val) in opts:
    if opt == '--help':
      PrintUsage(None)
    elif opt == '--output':
      if val not in ('emacs', 'vs7', 'eclipse', 'junit'):
        PrintUsage('The only allowed output formats are emacs, vs7, eclipse '
                   'and junit.')
      output_format = val
    elif opt == '--verbose':
      verbosity = int(val)
    elif opt == '--filter':
      filters = val
      if not filters:
        PrintCategories()
    elif opt == '--counting':
      if val not in ('total', 'toplevel', 'detailed'):
        PrintUsage('Valid counting options are total, toplevel, and detailed')
      counting_style = val
    elif opt == '--root':
      global _root
      _root = val
    elif opt == '--repository':
      global _repository
      _repository = val
    elif opt == '--linelength':
      global _line_length
      try:
        _line_length = int(val)
      except ValueError:
        PrintUsage('Line length must be digits.')
    elif opt == '--exclude':
      global _excludes
      if not _excludes:
        _excludes = set()
      _excludes.update(glob.glob(val))
    elif opt == '--extensions':
      global _valid_extensions
      try:
        _valid_extensions = set(val.split(','))
      except ValueError:
          PrintUsage('Extensions must be comma seperated list.')
    elif opt == '--headers':
      global _header_extensions
      try:
          _header_extensions = set(val.split(','))
      except ValueError:
        PrintUsage('Extensions must be comma seperated list.')
    elif opt == '--recursive':
      recursive = True
    elif opt == '--quiet':
      global _quiet
      _quiet = True

  if not filenames:
    PrintUsage('No files were specified.')

  if recursive:
    filenames = _ExpandDirectories(filenames)

  if _excludes:
    filenames = _FilterExcludedFiles(filenames)

  _SetOutputFormat(output_format)
  _SetVerboseLevel(verbosity)
  _SetFilters(filters)
  _SetCountingStyle(counting_style)

  return filenames

def _ExpandDirectories(filenames):
  """Searches a list of filenames and replaces directories in the list with
  all files descending from those directories. Files with extensions not in
  the valid extensions list are excluded.

  Args:
    filenames: A list of files or directories

  Returns:
    A list of all files that are members of filenames or descended from a
    directory in filenames
  """
  expanded = set()
  for filename in filenames:
      if not os.path.isdir(filename):
        expanded.add(filename)
        continue

      for root, _, files in os.walk(filename):
        for loopfile in files:
          fullname = os.path.join(root, loopfile)
          if fullname.startswith('.' + os.path.sep):
            fullname = fullname[len('.' + os.path.sep):]
          expanded.add(fullname)

  filtered = []
  for filename in expanded:
      if os.path.splitext(filename)[1][1:] in GetAllExtensions():
          filtered.append(filename)

  return filtered

def _FilterExcludedFiles(filenames):
  """Filters out files listed in the --exclude command line switch. File paths
  in the switch are evaluated relative to the current working directory
  """
  exclude_paths = [os.path.abspath(f) for f in _excludes]
  return [f for f in filenames if os.path.abspath(f) not in exclude_paths]

def main():
  filenames = ParseArguments(sys.argv[1:])
  backup_err = sys.stderr
  try:
    # Change stderr to write with replacement characters so we don't die
    # if we try to print something containing non-ASCII characters.
    sys.stderr = codecs.StreamReader(sys.stderr, 'replace')

    _cpplint_state.ResetErrorCounts()
    for filename in filenames:
      ProcessFile(filename, _cpplint_state.verbose_level)
    _cpplint_state.PrintErrorCounts()

    if _cpplint_state.output_format == 'junit':
      sys.stderr.write(_cpplint_state.FormatJUnitXML())

  finally:
    sys.stderr = backup_err

  sys.exit(_cpplint_state.error_count > 0)


if __name__ == '__main__':
  main()<|MERGE_RESOLUTION|>--- conflicted
+++ resolved
@@ -6375,7 +6375,6 @@
                 _line_length = int(val)
             except ValueError:
                 _cpplint_state.PrintError('Line length must be numeric.')
-<<<<<<< HEAD
           elif name == 'extensions':
               global _valid_extensions
               try:
@@ -6394,11 +6393,9 @@
                   sys.stderr.write('Extensions should be a comma-separated list of values;'
                                    'for example: extensions=hpp,cpp\n'
                                    'This could not be parsed: "%s"' % (val,))
-=======
           elif name == 'root':
             global _root
             _root = val
->>>>>>> 5e3b2a6d
           else:
             _cpplint_state.PrintError(
                 'Invalid configuration option (%s) in file %s\n' %
